pub mod angles;
pub mod lines_and_segments;
pub mod points;
pub mod polygons;

//=======================================================================//
// IMPORTS
//
//=======================================================================//

use std::hash::Hash;

use bevy::prelude::Vec2;

//=======================================================================//
// TRAITS
//
//=======================================================================//

<<<<<<< HEAD
/// A trait to determine whether two objects are equal within a certain error margin.
pub trait AroundEqual
=======
/// A trait to determine whever two objects are equal within a certain error margin.
pub(crate) trait AroundEqual
>>>>>>> b52fb32c
{
    /// Whether `self` and `other` are equal within a somewhat loose margin.
    #[must_use]
    fn around_equal(&self, other: &Self) -> bool;

    /// Whether `self` and `other` are equal within a very tight margin.
    #[must_use]
    fn around_equal_narrow(&self, other: &Self) -> bool;
}

impl AroundEqual for f32
{
    #[inline]
    fn around_equal(&self, other: &Self) -> bool { (*self - *other).abs() < 1f32 / 128f32 }

    #[inline]
    fn around_equal_narrow(&self, other: &Self) -> bool { (*self - *other).abs() < f32::EPSILON }
}

impl AroundEqual for Vec2
{
    #[inline]
    fn around_equal(&self, other: &Self) -> bool
    {
        self.x.around_equal(&other.x) && self.y.around_equal(&other.y)
    }

    #[inline]
    fn around_equal_narrow(&self, other: &Self) -> bool
    {
        self.x.around_equal_narrow(&other.x) && self.y.around_equal_narrow(&other.y)
    }
}

//=======================================================================//

/// A trait to calculate the inverse square root of a number using the famous Quake
/// `fast_inverse_sqrt` algorithm.
pub(crate) trait FastSqrt
{
    /// Calculates the inverse square root of a number using the famous Quake `fast_inverse_sqrt`
    /// algorithm.
    #[must_use]
    fn fast_inverse_sqrt(self) -> Self;
}

impl FastSqrt for f32
{
    #[inline]
    fn fast_inverse_sqrt(self) -> Self { inverse_sqrt(self) }
}

//=======================================================================//

/// A trait to normalize a vector using the Quake `fast_inverse_sqrt` algorithm.
pub(crate) trait FastNormalize
{
    /// Calculates the normalized vector through the Quake `fast_inverse_sqrt` algorithm.
    #[must_use]
    fn fast_normalize(self) -> Vec2;
}

impl FastNormalize for Vec2
{
    #[inline]
    fn fast_normalize(self) -> Self
    {
        self * ((self.x * self.x + self.y * self.y).fast_inverse_sqrt())
    }
}

//=======================================================================//

/// A trait to create types from types using floating point values, that do not print the fractional
/// part if it's equal to zero.
pub(crate) trait NecessaryPrecisionValue<T>
{
    /// Returns a value that only prints the fractional part if it's different from zero.
    #[must_use]
    fn necessary_precision_value(&self) -> T;
}

impl NecessaryPrecisionValue<NecessaryPrecisionVec2> for Vec2
{
    #[inline]
    fn necessary_precision_value(&self) -> NecessaryPrecisionVec2
    {
        NecessaryPrecisionVec2(
            self.x.necessary_precision_value(),
            self.y.necessary_precision_value()
        )
    }
}

impl NecessaryPrecisionValue<NecessaryPrecisionF32> for f32
{
    #[inline]
    fn necessary_precision_value(&self) -> NecessaryPrecisionF32 { NecessaryPrecisionF32(*self) }
}

//=======================================================================//
// TYPES
//
//=======================================================================//

/// A hashable [`Vec2`]. Only to be used in contexts where the x and y coordinates cannot be NaN.
#[derive(Debug, PartialEq, Clone, Copy)]
pub(crate) struct HashVec2(pub Vec2);

impl Eq for HashVec2 {}

impl Hash for HashVec2
{
    #[inline]
    fn hash<H: std::hash::Hasher>(&self, state: &mut H)
    {
        self.0.x.to_bits().hash(state);
        self.0.y.to_bits().hash(state);
    }
}

//=======================================================================//

/// A representation of a vector that only prints the fractional part of the x and y coordinates if
/// they are different from zero.
#[derive(Clone, Copy)]
pub(crate) struct NecessaryPrecisionVec2(NecessaryPrecisionF32, NecessaryPrecisionF32);

impl std::fmt::Display for NecessaryPrecisionVec2
{
    #[inline]
    fn fmt(&self, f: &mut std::fmt::Formatter<'_>) -> std::fmt::Result
    {
        write!(f, "{}, {}", self.0, self.1)
    }
}

//=======================================================================//

/// A representation of a [`f32`] that only prints the fractional part if it's different from zero.
#[derive(Clone, Copy)]
pub(crate) struct NecessaryPrecisionF32(f32);

impl std::fmt::Display for NecessaryPrecisionF32
{
    #[inline]
    fn fmt(&self, f: &mut std::fmt::Formatter<'_>) -> std::fmt::Result
    {
        if self.0.fract() == 0f32
        {
            write!(f, "{}", self.0)
        }
        else
        {
            write!(f, "{:2}", self.0)
        }
    }
}

//=======================================================================//
// FUNCTIONS
//
//=======================================================================//

/// The Quake fast inverse sqrt algorithm.
/// <https://stackoverflow.com/questions/59081890/is-it-possible-to-write-quakes-fast-invsqrt-function-in-rust>
#[inline]
#[must_use]
pub fn inverse_sqrt(x: f32) -> f32
{
    let y = f32::from_bits(0x5f37_59df - (x.to_bits() >> 1));
    y * (1.5 - 0.5 * x * y * y)
}<|MERGE_RESOLUTION|>--- conflicted
+++ resolved
@@ -17,13 +17,8 @@
 //
 //=======================================================================//
 
-<<<<<<< HEAD
-/// A trait to determine whether two objects are equal within a certain error margin.
-pub trait AroundEqual
-=======
 /// A trait to determine whever two objects are equal within a certain error margin.
 pub(crate) trait AroundEqual
->>>>>>> b52fb32c
 {
     /// Whether `self` and `other` are equal within a somewhat loose margin.
     #[must_use]
