//=======================================================================//
// IMPORTS
//
//=======================================================================//

use bevy::{prelude::Vec2, window::Window};
use bevy_egui::egui;

use super::hull::Hull;
use crate::map::editor::state::grid::Grid;

//=======================================================================//
// CONSTANTS
//
//=======================================================================//

/// The length of the sides of the vertex highlights.
pub const VX_HGL_SIDE: f32 = 5f32;
/// The squared length of the sides of the vertex highlights.
pub const VX_HGL_SIDE_SQUARED: f32 = VX_HGL_SIDE * VX_HGL_SIDE;

//=======================================================================//
// TRAITS
//
//=======================================================================//

/// A trait for collections that allows to insert and remove a value but causes the application to
/// panic if the insert or remove was unsuccesful.
pub(crate) trait AssertedInsertRemove<T, U, V, X>
{
    /// Insert `value` in the collection. Panics if the collection already contains `value`.
    fn asserted_insert(&mut self, value: T) -> V;

    /// Remove `value` from the collection. Panics if the collection does not contain `value`.
    fn asserted_remove(&mut self, value: &U) -> X;
}

//=======================================================================//

/// A trait for collections that consumes them and returns None if they are empty.
pub(crate) trait NoneIfEmpty
{
    /// Returns None is `self` is empty, otherwise returns `Some(self)`.
    #[must_use]
    fn none_if_empty(self) -> Option<Self>
    where
        Self: Sized;
}

impl<T> NoneIfEmpty for Vec<T>
{
    #[inline]
    fn none_if_empty(self) -> Option<Self> { (!self.is_empty()).then_some(self) }
}

//=======================================================================//

/// A trait for collections that replaces all the value with new ones.
/// This is helpful to preserve the accumulated capacity.
pub(crate) trait ReplaceValues<T>
{
    /// Replaces all the contained values with the ones returned by `iter`.
    fn replace_values<I: IntoIterator<Item = T>>(&mut self, iter: I);
}

impl<T> ReplaceValues<T> for Vec<T>
{
    #[inline]
    fn replace_values<I: IntoIterator<Item = T>>(&mut self, iter: I)
    {
        self.clear();
        self.extend(iter);
    }
}

impl<'a, T: 'a + Copy> ReplaceValues<&'a T> for Vec<T>
{
    #[inline]
    fn replace_values<I: IntoIterator<Item = &'a T>>(&mut self, iter: I)
    {
        self.clear();
        self.extend(iter);
    }
}

impl ReplaceValues<char> for String
{
    #[inline]
    fn replace_values<I: IntoIterator<Item = char>>(&mut self, iter: I)
    {
        self.clear();
        self.extend(iter);
    }
}

//=======================================================================//

/// A trait to replace values of variables with their default and return the original.
/// Equivalent to using `std::mem::take(value)`.
pub(crate) trait TakeValue
{
    /// Replaces `self` with its default and returns its value.
    #[must_use]
    fn take_value(&mut self) -> Self;
}

//=======================================================================//

/// A trait for objects representing cameras.
pub(crate) trait Camera
{
    /// The camera position.
    #[must_use]
    fn pos(&self) -> Vec2;

    /// The camera scale.
    #[must_use]
    fn scale(&self) -> f32;

    /// Returns a [`Hull`] representing the camera's viewport.
    #[must_use]
    fn viewport(&self, window: &Window, grid: Grid) -> Hull;

    /// Returns the world position of 'p'.
    #[inline]
    #[must_use]
    fn to_world_coordinates(&self, window: &Window, grid: Grid, p: Vec2) -> Vec2
    {
        let p =
            p * self.scale() - (Vec2::new(window.width(), window.height()) * self.scale()) / 2f32;
        let camera_pos = self.pos();
        grid.point_projection(Vec2::new(p.x + camera_pos.x, -(p.y - camera_pos.y)))
    }

    /// Converts 'p' to UI coorinates.
    #[inline]
    #[must_use]
    fn to_egui_coordinates(&self, window: &Window, grid: Grid, p: Vec2) -> egui::Pos2
    {
        let p = grid.transform_point(p);
        let pos = self.pos();
        let scale = self.scale();

        let mut q = egui::Pos2::new(p.x, p.y);
        q.y.toggle();
        q.x += (window.width() * scale) / 2f32 - pos.x;
        q.y += (window.height() * scale) / 2f32 + pos.y;
        q.x /= scale;
        q.y /= scale;
        q
    }

    /// Sets the position of `self`.
    fn set_pos(&mut self, pos: Vec2);

    /// Moves the position of `self` by `delta`.
    fn translate(&mut self, delta: Vec2);

    /// Changes the scale of the the camera.
    #[must_use]
    fn change_scale(&mut self, units: f32) -> f32;

    /// Zooms in/out by `units`.
    fn zoom(&mut self, units: f32);

    /// Zooms in.
    #[inline]
    fn zoom_in(&mut self) { self.zoom(1f32); }

    /// Zooms out.
    #[inline]
    fn zoom_out(&mut self) { self.zoom(-1f32); }

    /// Zooms `self` on a certain position by `units` amount.
    fn zoom_on_ui_pos(
        &mut self,
        window: &Window,
        grid: Grid,
        world_pos: Vec2,
        ui_pos: Vec2,
        units: f32
    )
    {
        _ = self.change_scale(units);
        self.translate(
            grid.transform_point(world_pos - self.to_world_coordinates(window, grid, ui_pos))
        );
    }

    /// Like `scale_viewport_to_hull`, but also accounts for the UI on screen space.
    fn scale_viewport_to_hull(&mut self, window: &Window, grid: Grid, hull: &Hull, padding: f32);

    /// Returns the UI dimensions of the window divided by half and scaled to represent its world
    /// dimensions.
    #[inline]
    #[must_use]
    fn scaled_window_half_sizes(&self, window: &Window) -> (f32, f32)
    {
        ((window.width() / 2f32) * self.scale(), (window.height() / 2f32) * self.scale())
    }
}

//=======================================================================//

/// A trait to create an object from a static `str` and to get a static `str` representing the
/// object.
pub(crate) trait FromToStr
where
    Self: Sized
{
    /// Creates an instance of `Self` from `value`.
    /// Returns None if it's not possible.
    #[must_use]
    fn from_str(value: &str) -> Option<Self>;

    /// Returns a static `str` representing `self`.
    #[must_use]
    fn to_str(self) -> &'static str;
}

/// Implements [`FromToStr`] for [`bevy::prelude::KeyCode`].
macro_rules! keycode_from_to_str {
    ($(($str:expr, $kc:ident)),+) => (
        impl FromToStr for bevy::prelude::KeyCode
        {
            #[inline]
            fn from_str(value: &str) -> Option<Self>
            {
                match value
                {
                    $($str => Some(bevy::prelude::KeyCode::$kc),)+
                    _ => None
                }
            }

            #[inline]
            fn to_str(self) -> &'static str
            {
                match self
                {
                    $(bevy::prelude::KeyCode::$kc => $str,)+
                    _ => ""
                }
            }
        }
	);
}

keycode_from_to_str!(
    ("1", Digit1),
    ("2", Digit2),
    ("3", Digit3),
    ("4", Digit4),
    ("5", Digit5),
    ("6", Digit6),
    ("7", Digit7),
    ("8", Digit8),
    ("9", Digit9),
    ("0", Digit0),
    ("A", KeyA),
    ("B", KeyB),
    ("C", KeyC),
    ("D", KeyD),
    ("E", KeyE),
    ("F", KeyF),
    ("G", KeyG),
    ("H", KeyH),
    ("I", KeyI),
    ("J", KeyJ),
    ("K", KeyK),
    ("L", KeyL),
    ("M", KeyM),
    ("N", KeyN),
    ("O", KeyO),
    ("P", KeyP),
    ("Q", KeyQ),
    ("R", KeyR),
    ("S", KeyS),
    ("T", KeyT),
    ("U", KeyU),
    ("V", KeyV),
    ("W", KeyW),
    ("X", KeyX),
    ("Y", KeyY),
    ("Z", KeyZ),
    ("Escape", Escape),
    ("F1", F1),
    ("F2", F2),
    ("F3", F3),
    ("F4", F4),
    ("F5", F5),
    ("F6", F6),
    ("F7", F7),
    ("F8", F8),
    ("F9", F9),
    ("F10", F10),
    ("F11", F11),
    ("F12", F12),
    ("F13", F13),
    ("F14", F14),
    ("F15", F15),
    ("F16", F16),
    ("F17", F17),
    ("F18", F18),
    ("F19", F19),
    ("F20", F20),
    ("F21", F21),
    ("F22", F22),
    ("F23", F23),
    ("F24", F24),
    ("Insert", Insert),
    ("Home", Home),
    ("Delete", Delete),
    ("End", End),
    ("PageDown", PageDown),
    ("PageUp", PageUp),
    ("Left", ArrowLeft),
    ("Up", ArrowUp),
    ("Right", ArrowRight),
    ("Down", ArrowDown),
    ("Back", Backspace),
    ("Enter", Enter),
    ("Space", Space),
    ("Numpad0", Numpad0),
    ("Numpad1", Numpad1),
    ("Numpad2", Numpad2),
    ("Numpad3", Numpad3),
    ("Numpad4", Numpad4),
    ("Numpad5", Numpad5),
    ("Numpad6", Numpad6),
    ("Numpad7", Numpad7),
    ("Numpad8", Numpad8),
    ("Numpad9", Numpad9),
    ("+", NumpadAdd),
    ("'", Quote),
    ("\\", Backslash),
    ("CapsLock", CapsLock),
    (",", Comma),
    ("Convert", Convert),
    ("NumpadDecimal", NumpadDecimal),
    ("Numpad /", NumpadDivide),
    ("=", Equal),
    ("`", Backquote),
    ("LAlt", AltLeft),
    ("[", BracketLeft),
    ("LCtrl", ControlLeft),
    ("LShift", ShiftLeft),
    ("LSuper", SuperLeft),
    ("-", Minus),
    ("Numpad *", NumpadMultiply),
    ("Numpad ,", NumpadComma),
    ("NumpadEnter", NumpadEnter),
    ("Numpad =", NumpadEqual),
    (".", Period),
    ("RAlt", AltRight),
    ("]", BracketRight),
    ("RCtrl", ControlRight),
    ("RShift", ShiftRight),
    ("RWin", SuperRight),
    (";", Semicolon),
    ("/", Slash),
    ("Numpad -", NumpadSubtract),
    ("Tab", Tab)
);

//=======================================================================//

/// A trait to implement value toggle for an object.
pub(crate) trait Toggle
{
    /// Toggles 'self'.
    fn toggle(&mut self);
}

impl Toggle for bool
{
    #[inline]
    fn toggle(&mut self) { *self = !*self; }
}

impl Toggle for f32
{
    #[inline]
    fn toggle(&mut self) { *self = -*self; }
}

//=======================================================================//

<<<<<<< HEAD
/// A trait to determine whether a point is inside the UI rectangle highlight of a point.
pub trait PointInsideUiHighlight
=======
/// A trait to determine whever a point is inside the UI rectangle highlight of a point.
pub(crate) trait PointInsideUiHighlight
>>>>>>> b52fb32c
{
    /// Whether `p` is inside the area of `self` while accounting for `camera_scale`.
    #[must_use]
    fn is_point_inside_ui_highlight(&self, p: Vec2, camera_scale: f32) -> bool;
}

impl PointInsideUiHighlight for Vec2
{
    #[inline]
    fn is_point_inside_ui_highlight(&self, p: Vec2, camera_scale: f32) -> bool
    {
        let half_side_length = bumped_vertex_highlight_side_length(camera_scale) / 2f32;
        f32::abs(self.x - p.x) <= half_side_length && f32::abs(self.y - p.y) <= half_side_length
    }
}

//=======================================================================//
// TYPES
//
//=======================================================================//

/// An on/off switch that pulses at a certain interval.
#[must_use]
#[derive(Clone, Copy)]
pub(crate) struct Blinker
{
    /// The leftover amount of time it must pulse.
    time:     f32,
    /// Whether the pulse is on or off.
    onoff:    bool,
    /// The duration of the pulsation.
    interval: f32
}

impl Blinker
{
    /// Returns a new [`Blinker`].
    #[inline]
    pub const fn new(interval: f32) -> Self
    {
        Self {
            time: interval,
            onoff: true,
            interval
        }
    }

    /// Whether the [`Blinker`] is in the on state.
    #[inline]
    #[must_use]
    pub const fn on(&self) -> bool { self.onoff }

    /// Updates the state of the [`Blinker`].
    #[inline]
    pub fn update(&mut self, delta_time: f32) -> bool
    {
        self.time -= delta_time;

        if self.time <= 0f32
        {
            let delta_time = self.time.abs();
            self.time = self.interval;
            self.onoff.toggle();

            self.update(delta_time);
        }

        self.onoff
    }
}

//=======================================================================//
// FUNCTIONS
//
//=======================================================================//

/// Returns the scaled length of the vertex highlight side.
#[inline]
#[must_use]
pub fn vertex_highlight_side_length(camera_scale: f32) -> f32 { camera_scale * VX_HGL_SIDE }

/// Returns a slightly increased length of the vertex highlight side.
#[inline]
#[must_use]
pub fn bumped_vertex_highlight_side_length(camera_scale: f32) -> f32
{
    vertex_highlight_side_length(camera_scale) * 4f32
}

/// Returns a [`Hull`] describing a square with side `side_length` with center at the origin.
#[inline]
#[must_use]
fn square(side_length: f32) -> Hull
{
    Hull::new(side_length, -side_length, -side_length, side_length)
}

/// Returns a [`Hull`] representing a vertex highlight with center at the origin.
#[inline]
#[must_use]
pub fn vertex_highlight_square(camera_scale: f32) -> Hull
{
    square(vertex_highlight_side_length(camera_scale))
}

/// Returns a [`Hull`] representing a slightly buffed vertex highlight with center at the origin.
#[inline]
#[must_use]
pub fn bumped_vertex_highlight_square(camera_scale: f32) -> Hull
{
    square(bumped_vertex_highlight_side_length(camera_scale))
}

//=======================================================================//

/// Returns the number after to `n` in the residue class described by `div`.
#[inline]
#[must_use]
pub fn next(n: usize, div: usize) -> usize { next_n_steps(n, 1, div) }

/// Returns the number `s` steps ahead of `n` in the residue class described by `div`.
#[inline]
#[must_use]
pub fn next_n_steps(n: usize, s: usize, div: usize) -> usize
{
    assert!(n < div, "n {n} is higher or equal than div {div}.");

    let n = n + s;

    if n >= div
    {
        n - div
    }
    else
    {
        n
    }
}

/// Returns the element of `l` at the index after `n`.
#[inline]
#[must_use]
pub fn next_element<T>(n: usize, l: &[T]) -> &T { &l[next(n, l.len())] }

//=======================================================================//

/// Returns the number before `n` in the residue class described by `div`.
#[inline]
#[must_use]
pub fn prev(n: usize, div: usize) -> usize { prev_n_steps(n, 1, div) }

/// Returns the number `s` steps before `n` in the residue class described by `div`.
#[inline]
#[must_use]
pub fn prev_n_steps(n: usize, s: usize, div: usize) -> usize
{
    assert!(n < div, "n {n} is higher or equal to div {div}.");

    if n < s
    {
        n + div - s
    }
    else
    {
        n - s
    }
}

/// Returns the element of `l` at the index before `n`.
#[inline]
#[must_use]
pub fn prev_element<T>(n: usize, l: &[T]) -> &T { &l[prev(n, l.len())] }

/// Returns the element of `l` at the index `s` steps before before `n`.
#[inline]
#[must_use]
pub fn prev_element_n_steps<T>(n: usize, s: usize, l: &[T]) -> &T
{
    &l[prev_n_steps(n, s, l.len())]
}<|MERGE_RESOLUTION|>--- conflicted
+++ resolved
@@ -386,13 +386,8 @@
 
 //=======================================================================//
 
-<<<<<<< HEAD
-/// A trait to determine whether a point is inside the UI rectangle highlight of a point.
-pub trait PointInsideUiHighlight
-=======
 /// A trait to determine whever a point is inside the UI rectangle highlight of a point.
 pub(crate) trait PointInsideUiHighlight
->>>>>>> b52fb32c
 {
     /// Whether `p` is inside the area of `self` while accounting for `camera_scale`.
     #[must_use]
