//=======================================================================//
// IMPORTS
//
//=======================================================================//

use arrayvec::ArrayVec;
use bevy::prelude::{Assets, Handle, Image, UVec2, Vec2};
use hill_vacuum_shared::{
    match_or_panic,
    return_if_no_match,
    return_if_none,
    TEXTURE_HEIGHT_RANGE
};
use serde::{Deserialize, Serialize};

use super::{
    animation::{
        overall_values::{OverallAnimation, UiOverallAnimation},
        Animation,
        MoveUpDown,
        Timing
    },
    drawing_resources::DrawingResources
};
use crate::{
    map::{brush::convex_polygon::ScaleInfo, editor::Placeholder, OutOfBounds},
    utils::{
        hull::{EntityHull, Flip, Hull},
        math::{
            points::{rotate_point, rotate_point_around_origin},
            AroundEqual
        },
        overall_value::{OverallValue, OverallValueInterface, OverallValueToUi, UiOverallValue}
    }
};

//=======================================================================//
// MACROS
//
//=======================================================================//

/// Generates the code for functions relative to x/y parameters.
macro_rules! xy {
    ($($xy:ident),+) => { paste::paste! { $(
        #[inline]
        #[must_use]
        pub(in crate::map) fn [< check_offset_ $xy >](&mut self, drawing_resources: &DrawingResources, value: f32, center: Vec2) -> bool
        {
            if !self.sprite.enabled() || value.around_equal_narrow(&self.[< offset_ $xy >])
            {
                return true;
            }

            let prev = std::mem::replace(&mut self.[< offset_ $xy >], value);
            let result = self.check_sprite_vxs(drawing_resources, center);
            self.[< offset_ $xy >] = prev;

            result.is_ok()
        }

        #[inline]
        #[must_use]
        pub(in crate::map) fn [< set_offset_ $xy >](&mut self, drawing_resources: &DrawingResources, value: f32, center: Vec2) -> Option<f32>
        {
            if value.around_equal_narrow(&self.[< offset_ $xy >])
            {
                return None;
            }

            let prev = std::mem::replace(&mut self.[< offset_ $xy >], value);
            self.update_sprite_vxs(drawing_resources, center);
            prev.into()
        }

        #[inline]
        pub(in crate::map) fn [< check_scale_ $xy >](&mut self, drawing_resources: &DrawingResources, value: f32, center: Vec2) -> bool
        {
            assert!(value != 0f32, "Scale is 0.");

            if !self.sprite.enabled() || value.around_equal_narrow(&self.[< scale_ $xy >])
            {
                return true;
            }

            let prev = std::mem::replace(&mut self.[< scale_ $xy >], value);
            let result = self.check_sprite_vxs(drawing_resources, center);
            self.[< scale_ $xy >] = prev;

            result.is_ok()
        }

        #[inline]
        #[must_use]
        pub(in crate::map) fn [< set_scale_ $xy >](&mut self, drawing_resources: &DrawingResources, value: f32, center: Vec2) -> Option<f32>
        {
            assert!(value != 0f32, "Scale is 0.");

            if value.around_equal_narrow(&self.[< scale_ $xy >])
            {
                return None;
            }

            let prev = std::mem::replace(&mut self.[< scale_ $xy >], value);
            self.update_sprite_vxs(drawing_resources, center);
            prev.into()
        }

        #[inline]
        pub(in crate::map) fn [< check_ $xy _flip >](&mut self, drawing_resources: &DrawingResources, mirror: f32, old_center: Vec2, new_center: Vec2) -> bool
        {
            if !self.sprite.enabled()
            {
                return true;
            }

            let sprite_center = self.sprite_hull(old_center).center();
            let [< new_offset_ $xy >] = mirror - sprite_center.$xy - new_center.$xy;
            let [< prev_offset_ $xy >] = std::mem::replace(&mut self.[< offset_ $xy >], [< new_offset_ $xy >]);
            let result = self.check_sprite_vxs(drawing_resources, new_center);

            self.[< offset_ $xy >] = [< prev_offset_ $xy >];

            result.is_ok()
        }

        #[inline]
        pub(in crate::map) fn [< $xy _flip >](&mut self, drawing_resources: &DrawingResources, mirror: f32, old_center: Vec2, new_center: Vec2)
        {
            self.[< scale_ $xy >] = -self.[< scale_ $xy >];

            if !self.sprite.enabled()
            {
                return;
            }

            let sprite_center = self.sprite_hull(old_center).center();
            self.[< offset_ $xy >] = mirror - sprite_center.$xy - new_center.$xy;
            self.update_sprite_vxs(drawing_resources, new_center);
        }

        #[inline]
        #[must_use]
        pub(in crate::map) fn [< set_parallax_ $xy >](&mut self, value: f32) -> Option<f32>
        {
            let prev = self.[< parallax_ $xy >]();

            if value.around_equal_narrow(&prev)
            {
                return None;
            }

            self.sprite.[< set_parallax_ $xy >](value);
            prev.into()
        }

        #[inline]
        #[must_use]
        pub(in crate::map) fn [< check_atlas_animation_ $xy _partition >](
            &mut self,
            drawing_resources: &DrawingResources,
            value: u32,
            center: Vec2
        ) -> bool
        {
            let prev = {
                let atlas = self.animation.get_atlas_animation_mut();
                let prev = atlas.[< $xy _partition >]();

                if prev <= value
                {
                    return true;
                }

                _ = atlas.[< set _$xy _partition >](value);
                prev
            };

            let result = self.check_sprite_vxs(drawing_resources, center).is_ok();
            _ = self.animation
                .get_atlas_animation_mut()
                .[< set _$xy _partition >](prev);
            result
        }

        #[inline]
        #[must_use]
        pub(in crate::map) fn [< set_atlas_animation_ $xy _partition >](
            &mut self,
            drawing_resources: &DrawingResources,
            value: u32,
            center: Vec2
        ) -> Option<u32>
        {
            let atlas = self.animation.get_atlas_animation_mut();
            let prev = atlas.[< set _$xy _partition >](value);
            prev?;
            self.update_sprite_vxs(drawing_resources, center);
            prev
        }
    )+}};
}

//=======================================================================//
// TRAITS
//
//=======================================================================//

/// A trait to return information about a texture.
pub trait TextureInterface
{
    /// Returns the name of the texture.
    fn name(&self) -> &str;

    /// Returns the horizontal offset of the texture.
    #[must_use]
    fn offset_x(&self) -> f32;

    /// Returns the vertical offset of the texture.
    #[must_use]
    fn offset_y(&self) -> f32;

    /// Returns the horizontal offset of the texture.
    #[must_use]
    fn scale_x(&self) -> f32;

    /// Returns the vertical offset of the texture.
    #[must_use]
    fn scale_y(&self) -> f32;

    /// The horizontal scrolling.
    #[must_use]
    fn scroll_x(&self) -> f32;

    /// The vertical scrolling.
    #[must_use]
    fn scroll_y(&self) -> f32;

    /// The horizontal scroll value based on the elapsed time.
    #[must_use]
    fn draw_scroll_x(&self, elapsed_time: f32) -> f32;

    /// The vertical scroll value based on the elapsed time.
    #[must_use]
    fn draw_scroll_y(&self, elapsed_time: f32) -> f32;

    /// The horizontal parallax.
    #[must_use]
    fn parallax_x(&self) -> f32;

    /// The vertical parallax.
    #[must_use]
    fn parallax_y(&self) -> f32;

    /// The angle.
    #[must_use]
    fn angle(&self) -> f32;

    /// The draw height.
    #[must_use]
    fn height(&self) -> i8;

    /// The draw height as [`f32`].
    #[must_use]
    fn height_f32(&self) -> f32;

    /// Whether the texture should be rendered like a sprite
    #[must_use]
    fn sprite(&self) -> bool;

    /// The vertexes of the surface of the sprite.
    #[must_use]
    fn sprite_vertexes(&self, center: Vec2) -> [Vec2; 4];

    /// Returns the [`Hull`] describing the area of the sprite.
    #[must_use]
    fn sprite_hull(&self, center: Vec2) -> Hull;

    /// Returns a reference to the [`Animation`].
    fn animation(&self) -> &Animation;
}

//=======================================================================//

/// A trait for texture to return additional information.
pub(in crate::map) trait TextureInterfaceExtra
{
    /// Returns the associated animation.
    fn overall_animation<'a>(&'a self, drawing_resources: &'a DrawingResources) -> &'a Animation;

    /// Returns the size the texture must be drawn.
    #[must_use]
    fn draw_size(&self, drawing_resources: &DrawingResources) -> UVec2;
}

//=======================================================================//
// ENUMS
//
//=======================================================================//

/// Whether the texture should be rendered as a sprite.
#[must_use]
#[derive(Clone, Copy, Debug, Serialize, Deserialize, PartialEq)]
pub enum Sprite
{
    /// Yes.
    True
    {
        /// The vertexes of the sprite.
        vxs:  [Vec2; 4],
        /// The [`Hull`] describing the bounds of the sprite.
        hull: Hull
    },
    /// No.
    False
    {
        /// The horizontal parallax of the texture.
        parallax_x: f32,
        /// The vertical parallax of the texture.
        parallax_y: f32
    }
}

impl From<bool> for Sprite
{
    #[inline]
    fn from(value: bool) -> Self
    {
        if value
        {
            return Sprite::True {
                vxs:  [Vec2::ZERO; 4],
                hull: Hull::new(64f32, 0f32, 0f32, 64f32)
            };
        }

        Sprite::False {
            parallax_x: 0f32,
            parallax_y: 0f32
        }
    }
}

impl Sprite
{
    /// Whether `self` has value `Sprite::True`.
    #[inline]
    #[must_use]
    pub const fn enabled(&self) -> bool { matches!(self, Self::True { .. }) }

    /// The vertexes describing the bounds of the sprite.
    #[inline]
    #[must_use]
    fn vertexes(&self) -> &[Vec2; 4] { match_or_panic!(self, Self::True { vxs, .. }, vxs) }

    /// The [`Hull`] describing the bounds of the sprite.
    #[inline]
    #[must_use]
    fn hull(&self) -> &Hull { match_or_panic!(self, Self::True { hull, .. }, hull) }

    /// The horizontal parallax.
    #[inline]
    #[must_use]
    pub fn parallax_x(&self) -> f32
    {
        match_or_panic!(self, Self::False { parallax_x, .. }, *parallax_x)
    }

    /// The vertical parallax.
    #[inline]
    #[must_use]
    fn parallax_y(&self) -> f32
    {
        match_or_panic!(self, Self::False { parallax_y, .. }, *parallax_y)
    }

    /// Sets the horizontal parallax.
    #[inline]
    fn set_parallax_x(&mut self, value: f32)
    {
        *match_or_panic!(self, Self::False { parallax_x, .. }, parallax_x) = value;
    }

    /// Sets the vertical parallax.
    #[inline]
    fn set_parallax_y(&mut self, value: f32)
    {
        *match_or_panic!(self, Self::False { parallax_y, .. }, parallax_y) = value;
    }

    /// Updates the rendering bounds.
    #[inline]
    fn update_bounds(&mut self, rect: &[Vec2; 4])
    {
        let (vxs, hull) = match_or_panic!(self, Self::True { vxs, hull }, (vxs, hull));

        *vxs = *rect;
        *hull = Hull::from_points((*rect).into_iter()).unwrap();
    }
}

//=======================================================================//

/// The overall sprite value of the selected brushes' textures.
#[derive(Debug, Default)]
pub(in crate::map) enum OverallSprite
{
    /// Nothing selected.
    #[default]
    None,
    /// Non uniform.
    NonUniform,
    /// True.
    True,
    /// False.
    False
    {
        /// The overall horizontal parallax.
        parallax_x: OverallValue<f32>,
        /// The overall vertical parallax.
        parallax_y: OverallValue<f32>
    }
}

impl From<&Sprite> for OverallSprite
{
    #[inline]
    fn from(value: &Sprite) -> Self
    {
        match value
        {
            Sprite::True { .. } => Self::True,
            Sprite::False {
                parallax_x,
                parallax_y
            } =>
            {
                Self::False {
                    parallax_x: (*parallax_x).into(),
                    parallax_y: (*parallax_y).into()
                }
            },
        }
    }
}

impl OverallValueInterface<Sprite> for OverallSprite
{
    #[inline]
    fn is_not_uniform(&self) -> bool { matches!(self, Self::NonUniform) }

    #[inline]
    fn stack(&mut self, value: &Sprite) -> bool
    {
        match (&mut *self, value)
        {
            (Self::None, Sprite::True { .. }) => *self = Self::True,
            (
                Self::None,
                Sprite::False {
                    parallax_x,
                    parallax_y
                }
            ) =>
            {
                *self = Self::False {
                    parallax_x: (*parallax_x).into(),
                    parallax_y: (*parallax_y).into()
                };
            },
            (Self::True, Sprite::False { .. }) | (Self::False { .. }, Sprite::True { .. }) =>
            {
                *self = Self::NonUniform;
            },
            _ => ()
        };

        self.is_not_uniform()
    }

    #[allow(clippy::similar_names)]
    #[inline]
    fn merge(&mut self, other: Self) -> bool
    {
        if let Self::None = self
        {
            *self = other;
            return self.is_not_uniform();
        }

        match (&mut *self, other)
        {
            (Self::None, _) => unreachable!(),
            (_, Self::NonUniform) |
            (Self::True, Self::False { .. }) |
            (Self::False { .. }, Self::True) => *self = Self::NonUniform,
            (
                Self::False {
                    parallax_x: parallax_x_0,
                    parallax_y: parallax_y_0
                },
                Self::False {
                    parallax_x: parallax_x_1,
                    parallax_y: parallax_y_1
                }
            ) =>
            {
                _ = parallax_x_0.merge(parallax_x_1);
                _ = parallax_y_0.merge(parallax_y_1);
            },
            _ => ()
        };

        self.is_not_uniform()
    }
}

//=======================================================================//
// TYPES
//
//=======================================================================//

/// The outcome of a valid texture rotation.
#[derive(Debug)]
pub(in crate::map) struct TextureRotation
{
    /// The new offset.
    pub offset: Vec2,
    /// The new angle.
    pub angle:  f32
}

//=======================================================================//

/// The outcome of a valid texture scale.
#[derive(Debug)]
pub(in crate::map) struct TextureScale
{
    /// The new offset.
    pub offset:  Vec2,
    /// The new horizontal scale.
    pub scale_x: f32,
    /// The new vertical scale.
    pub scale_y: f32
}

//=======================================================================//

/// The overall settings of the textures of the selected brushes.
#[allow(clippy::missing_docs_in_private_items)]
#[derive(Debug, Default)]
pub(in crate::map) struct OverallTextureSettings
{
    name:      OverallValue<String>,
    scale_x:   OverallValue<f32>,
    scale_y:   OverallValue<f32>,
    offset_x:  OverallValue<f32>,
    offset_y:  OverallValue<f32>,
    scroll_x:  OverallValue<f32>,
    scroll_y:  OverallValue<f32>,
    angle:     OverallValue<f32>,
    height:    OverallValue<i8>,
    sprite:    OverallSprite,
    animation: OverallAnimation
}

impl From<Option<&TextureSettings>> for OverallTextureSettings
{
    #[inline]
    #[must_use]
    fn from(value: Option<&TextureSettings>) -> Self
    {
        match value
        {
            Some(value) =>
            {
                Self {
                    name:      value.texture.clone().into(),
                    scale_x:   value.scale_x.into(),
                    scale_y:   value.scale_y.into(),
                    offset_x:  value.offset_x.into(),
                    offset_y:  value.offset_y.into(),
                    scroll_x:  value.scroll_x.into(),
                    scroll_y:  value.scroll_y.into(),
                    height:    value.height().into(),
                    angle:     value.angle.into(),
                    sprite:    (&value.sprite).into(),
                    animation: (&value.animation).into()
                }
            },
            None =>
            {
                Self {
                    name:      OverallValue::None,
                    scale_x:   OverallValue::None,
                    scale_y:   OverallValue::None,
                    offset_x:  OverallValue::None,
                    offset_y:  OverallValue::None,
                    scroll_x:  OverallValue::None,
                    scroll_y:  OverallValue::None,
                    height:    OverallValue::None,
                    angle:     OverallValue::None,
                    sprite:    OverallSprite::None,
                    animation: OverallAnimation::NoSelection
                }
            },
        }
    }
}

impl OverallValueInterface<Option<&TextureSettings>> for OverallTextureSettings
{
    #[allow(clippy::ref_option_ref)]
    #[inline]
    fn stack(&mut self, value: &Option<&TextureSettings>) -> bool { self.merge((*value).into()) }

    #[inline]
    fn merge(&mut self, other: Self) -> bool
    {
        let mut uniform = false;

        match (&self.name, &other.name)
        {
            (OverallValue::None, OverallValue::Uniform(_)) |
            (OverallValue::Uniform(_), OverallValue::None) =>
            {
                self.name = OverallValue::NonUniform;
            },
            _ => uniform |= self.name.merge(other.name)
        };

        for (v_0, v_1) in [
            (&mut self.scale_x, &other.scale_x),
            (&mut self.scale_y, &other.scale_y),
            (&mut self.offset_x, &other.offset_x),
            (&mut self.offset_y, &other.offset_y),
            (&mut self.scroll_x, &other.scroll_x),
            (&mut self.scroll_y, &other.scroll_y),
            (&mut self.angle, &other.angle)
        ]
        {
            uniform |= !v_0.merge(*v_1);
        }

        uniform |= !self.height.merge(other.height) |
            !self.sprite.merge(other.sprite) |
            !self.animation.merge(other.animation);

        !uniform
    }

    #[inline]
    fn is_not_uniform(&self) -> bool
    {
        self.name.is_not_uniform() &&
            self.scale_x.is_not_uniform() &&
            self.scale_y.is_not_uniform() &&
            self.offset_x.is_not_uniform() &&
            self.offset_y.is_not_uniform() &&
            self.scroll_x.is_not_uniform() &&
            self.scroll_y.is_not_uniform() &&
            self.height.is_not_uniform() &&
            self.angle.is_not_uniform() &&
            self.sprite.is_not_uniform() &&
            self.animation.is_not_uniform()
    }
}

impl OverallTextureSettings
{
    /// Returns an empty [`OverallTextureSettings`].
    #[inline]
    #[must_use]
    pub fn none() -> Self { Self::from(None::<&TextureSettings>) }
}

//=======================================================================//

/// A UI representation of the overall settings of the textures of the selected brushes.
#[allow(clippy::missing_docs_in_private_items)]
#[derive(Default)]
pub(in crate::map) struct UiOverallTextureSettings
{
    pub name:       UiOverallValue<String>,
    pub scale_x:    UiOverallValue<f32>,
    pub scale_y:    UiOverallValue<f32>,
    pub offset_x:   UiOverallValue<f32>,
    pub offset_y:   UiOverallValue<f32>,
    pub scroll_x:   UiOverallValue<f32>,
    pub scroll_y:   UiOverallValue<f32>,
    pub height:     UiOverallValue<i8>,
    pub angle:      UiOverallValue<f32>,
    pub sprite:     OverallValue<bool>,
    pub parallax_x: Option<UiOverallValue<f32>>,
    pub parallax_y: Option<UiOverallValue<f32>>,
    pub animation:  UiOverallAnimation
}

impl From<OverallTextureSettings> for UiOverallTextureSettings
{
    #[inline]
    #[must_use]
    fn from(value: OverallTextureSettings) -> Self
    {
        let (sprite, parallax_x, parallax_y) = match value.sprite
        {
            OverallSprite::None => (OverallValue::None, None, None),
            OverallSprite::NonUniform => (OverallValue::NonUniform, None, None),
            OverallSprite::True => (true.into(), None, None),
            OverallSprite::False {
                parallax_x,
                parallax_y
            } => (false.into(), Some(parallax_x.into()), Some(parallax_y.into()))
        };

        Self {
            name: value.name.ui(),
            scale_x: value.scale_x.ui(),
            scale_y: value.scale_y.ui(),
            offset_x: value.offset_x.ui(),
            offset_y: value.offset_y.ui(),
            scroll_x: value.scroll_x.ui(),
            scroll_y: value.scroll_y.ui(),
            height: value.height.ui(),
            angle: value.angle.ui(),
            sprite,
            parallax_x,
            parallax_y,
            animation: value.animation.ui()
        }
    }
}

//=======================================================================//
// TYPES
//
//=======================================================================//

/// A texture which can be rendered on screen and its metadata.
#[allow(clippy::missing_docs_in_private_items)]
#[must_use]
#[derive(Debug)]
pub(in crate::map) struct Texture
{
    name:      String,
    size:      UVec2,
    label:     String,
    size_str:  String,
    handle:    Handle<Image>,
    animation: Animation,
    hull:      Hull,
    dirty:     bool
}

impl Clone for Texture
{
    #[inline]
    fn clone(&self) -> Self
    {
        Self {
            name:      self.name.clone(),
            size:      self.size,
            label:     self.label.clone(),
            size_str:  self.size_str.clone(),
            handle:    self.handle.clone_weak(),
            animation: self.animation.clone(),
            dirty:     false,
            hull:      self.hull
        }
    }
}

impl EntityHull for Texture
{
    #[inline]
    fn hull(&self) -> Hull { self.hull }
}

impl Placeholder for Texture
{
    #[inline]
    unsafe fn placeholder() -> Self
    {
        Self {
            name:      String::new(),
            size:      UVec2::new(1, 1),
            label:     String::new(),
            size_str:  String::new(),
            hull:      Hull::new(1f32, 0f32, 0f32, 1f32),
            handle:    Handle::default(),
            animation: Animation::default(),
            dirty:     false
        }
    }
}

impl Texture
{
    /// Returns a [`String`] that features both `name` and `size`.
    #[inline]
    #[must_use]
    fn format_label(name: &str, size: UVec2) -> String
    {
        format!("{} {}", name, Self::format_size(size))
    }

    /// Returns a [`String`] containing the formatted `size`.
    #[inline]
    #[must_use]
    fn format_size(size: UVec2) -> String { format!("({}x{})", size.x, size.y) }

    /// Returns the [`Hull`] describing `size`.
    #[allow(clippy::cast_precision_loss)]
    #[inline]
    #[must_use]
    fn create_hull(size: UVec2) -> Hull
    {
        let half_width = (size.x / 2) as f32;
        let half_height = (size.y / 2) as f32;
        Hull::new(half_height, -half_height, -half_width, half_width)
    }

    /// Returns a new [`Texture`].
    #[inline]
    pub fn new(name: impl Into<String>, image: Image, images: &mut Assets<Image>) -> Self
    {
        let name = Into::<String>::into(name);
        let size = image.size();
        let size_str = Self::format_size(size);
        let label = Self::format_label(&name, size);

        Self {
            name,
            size,
            label,
            size_str,
            handle: images.add(image),
            animation: Animation::None,
            hull: Self::create_hull(size),
            dirty: false
        }
    }

    /// Returns a new [`Texture`] from the arguments.
    #[inline]
    pub fn from_parts(name: impl Into<String>, size: UVec2, handle: Handle<Image>) -> Self
    {
        let name = Into::<String>::into(name);
        let label = Self::format_label(&name, size);
        let size_str = Self::format_size(size);

        Self {
            name,
            size,
            label,
            size_str,
            handle,
            animation: Animation::None,
            hull: Self::create_hull(size),
            dirty: false
        }
    }

    /// The name of the texture.
    #[inline]
    #[must_use]
    pub fn name(&self) -> &str { &self.name }

    /// The UI label of the texture.
    #[inline]
    #[must_use]
    pub fn label(&self) -> &str { &self.label }

    /// The size of the texture.
    #[inline]
    #[must_use]
    pub const fn size(&self) -> UVec2 { self.size }

    /// A stringal representation of the size of the texture.
    #[inline]
    #[must_use]
    pub fn size_str(&self) -> &str { &self.size_str }

    /// The [`Handle<Image>`] of the texture.
    #[inline]
    #[must_use]
    pub fn handle(&self) -> Handle<Image> { self.handle.clone_weak() }

    /// Returns a reference to the texture's [`Animation`].
    #[inline]
    pub const fn animation(&self) -> &Animation { &self.animation }

    /// Returns a mutable reference to the texture [`Animation`].
    #[inline]
    pub fn animation_mut(&mut self) -> &mut Animation { &mut self.animation }

    /// Returns a mutable reference to the texture [`Animation`] and marks it as changed.
    #[inline]
    pub fn animation_mut_set_dirty(&mut self) -> &mut Animation
    {
        self.dirty = true;
        &mut self.animation
    }

<<<<<<< HEAD
    /// Whether the texture was edited.
    #[inline(always)]
=======
    /// Whever the texture was edited.
    #[inline]
>>>>>>> b52fb32c
    #[must_use]
    pub const fn dirty(&self) -> bool { self.dirty }

    /// Clears the texture dirty flag.
    #[inline]
    pub fn clear_dirty_flag(&mut self) { self.dirty = false; }
}

//=======================================================================//

/// The information relative to which texture should be drawn and how.
#[allow(clippy::missing_docs_in_private_items)]
#[allow(clippy::unsafe_derive_deserialize)]
#[must_use]
#[derive(Clone, Debug, Serialize, Deserialize, PartialEq)]
pub struct TextureSettings
{
    texture: String,
    scale_x: f32,
    scale_y: f32,
    offset_x: f32,
    offset_y: f32,
    pub(in crate::map) scroll_x: f32,
    pub(in crate::map) scroll_y: f32,
    angle: f32,
    height: i8,
    sprite: Sprite,
    animation: Animation
}

impl From<&Texture> for TextureSettings
{
    #[inline]
    fn from(value: &Texture) -> Self
    {
        Self {
            texture:   value.name.clone(),
            scale_x:   1f32,
            scale_y:   1f32,
            offset_x:  0f32,
            offset_y:  0f32,
            scroll_x:  0f32,
            scroll_y:  0f32,
            angle:     0f32,
            height:    0,
            sprite:    Sprite::False {
                parallax_x: 0f32,
                parallax_y: 0f32
            },
            animation: Animation::None
        }
    }
}

impl TextureInterface for TextureSettings
{
    #[inline]
    fn name(&self) -> &str { &self.texture }

    #[inline]
    fn offset_x(&self) -> f32 { self.offset_x }

    #[inline]
    fn offset_y(&self) -> f32 { self.offset_y }

    #[inline]
    fn scale_x(&self) -> f32 { self.scale_x }

    #[inline]
    #[must_use]
    fn scale_y(&self) -> f32 { self.scale_y }

    #[inline]
    fn scroll_x(&self) -> f32 { self.scroll_x }

    #[inline]
    fn scroll_y(&self) -> f32 { self.scroll_y }

    #[inline]
    fn draw_scroll_x(&self, elapsed_time: f32) -> f32 { self.scroll_x * elapsed_time }

    #[inline]
    fn draw_scroll_y(&self, elapsed_time: f32) -> f32 { self.scroll_y * elapsed_time }

    #[inline]
    fn parallax_x(&self) -> f32 { self.sprite.parallax_x() }

    #[inline]
    fn parallax_y(&self) -> f32 { self.sprite.parallax_y() }

    #[inline]
    fn height(&self) -> i8 { self.height }

    #[inline]
    fn height_f32(&self) -> f32 { f32::from(self.height) }

    #[inline]
    fn angle(&self) -> f32 { self.angle }

    #[inline]
    fn sprite(&self) -> bool { self.sprite.enabled() }

    #[inline]
    fn sprite_vertexes(&self, center: Vec2) -> [Vec2; 4]
    {
        let mut vxs = *self.sprite.vertexes();

        for vx in &mut vxs
        {
            *vx += center;
        }

        vxs
    }

    #[inline]
    fn sprite_hull(&self, center: Vec2) -> Hull { *self.sprite.hull() + center }

    #[inline]
    fn animation(&self) -> &Animation { &self.animation }
}

impl TextureInterfaceExtra for TextureSettings
{
    #[inline]
    fn overall_animation<'a>(&'a self, drawing_resources: &'a DrawingResources) -> &'a Animation
    {
        if !self.animation.is_none()
        {
            return &self.animation;
        }

        &drawing_resources.texture_or_error(&self.texture).animation
    }

    #[inline]
    fn draw_size(&self, drawing_resources: &DrawingResources) -> UVec2
    {
        let size = drawing_resources.texture_or_error(&self.texture).size;

        if !self.sprite.enabled()
        {
            return size;
        }

        return_if_no_match!(
            self.overall_animation(drawing_resources),
            Animation::Atlas(anim),
            anim,
            size
        )
        .size(size)
    }
}

impl TextureSettings
{
    xy!(x, y);

    /// Returns the maximum possible frames of the atlas animation.
    #[inline]
    #[must_use]
    pub(in crate::map) const fn atlas_animation_max_len(&self) -> usize
    {
        self.animation.get_atlas_animation().max_len()
    }

    /// Returns a reference to the list animation frame at `index`.
    #[inline]
    #[must_use]
    pub(in crate::map) fn list_animation_frame(&self, index: usize) -> &(String, f32)
    {
        self.animation.get_list_animation().frame(index)
    }

    /// Checks whether the move is valid.
    #[inline]
    pub(in crate::map) fn check_move(&self, delta: Vec2, center: Vec2) -> bool
    {
        !self.sprite.enabled() || !(self.sprite_hull(center) + delta).out_of_bounds()
    }

    /// Checks whether the scale is valid. Returns a [`TextureScale`] describing the outcome if it
    /// is.
    #[inline]
    pub(in crate::map) fn check_scale(
        &mut self,
        drawing_resources: &DrawingResources,
        info: &ScaleInfo,
        old_center: Vec2,
        new_center: Vec2
    ) -> Option<TextureScale>
    {
        let scale_x = self.scale_x * info.width_multi();
        let scale_y = self.scale_y * info.height_multi();

        if !self.sprite.enabled()
        {
            return TextureScale {
                offset: Vec2::new(self.offset_x, self.offset_y),
                scale_x,
                scale_y
            }
            .into();
        }

        let new_offset = info.scaled_point(self.sprite_hull(old_center).center()) - new_center;
        let prev_offset_x = std::mem::replace(&mut self.offset_x, new_offset.x);
        let prev_offset_y = std::mem::replace(&mut self.offset_y, new_offset.y);
        let prev_scale_x = std::mem::replace(&mut self.scale_x, scale_x);
        let prev_scale_y = std::mem::replace(&mut self.scale_y, scale_y);

        let result = self.check_sprite_vxs(drawing_resources, new_center);

        self.offset_x = prev_offset_x;
        self.offset_y = prev_offset_y;
        self.scale_x = prev_scale_x;
        self.scale_y = prev_scale_y;

        match result
        {
            Ok(_) =>
            {
                TextureScale {
                    offset: new_offset,
                    scale_x,
                    scale_y
                }
                .into()
            },
            Err(()) => None
        }
    }

    /// Checks whether the scale and flipping of the texture is valid. Returns a [`TextureScale`]
    /// describing the outcome if it is.
    #[inline]
    pub(in crate::map) fn check_flip_scale(
        &mut self,
        drawing_resources: &DrawingResources,
        info: &ScaleInfo,
        flip_queue: &ArrayVec<Flip, 2>,
        old_center: Vec2,
        new_center: Vec2
    ) -> Option<TextureScale>
    {
        let mut scale_x = self.scale_x * info.width_multi();
        let mut scale_y = self.scale_y * info.height_multi();

        for flip in flip_queue
        {
            match flip
            {
                Flip::Above(_) | Flip::Below(_) => scale_y = -scale_y,
                Flip::Left(_) | Flip::Right(_) => scale_x = -scale_x
            }
        }

        if !self.sprite.enabled()
        {
            return TextureScale {
                offset: Vec2::new(self.offset_x, self.offset_y),
                scale_x,
                scale_y
            }
            .into();
        }

        let mut sprite_center = self.sprite_hull(old_center).center();

        for flip in flip_queue
        {
            match flip
            {
                Flip::Above(mirror) | Flip::Below(mirror) =>
                {
                    sprite_center.y = mirror - sprite_center.y;
                },
                Flip::Left(mirror) | Flip::Right(mirror) =>
                {
                    sprite_center.x = mirror - sprite_center.x;
                }
            }
        }

        let new_offset = info.scaled_point(sprite_center) - new_center;
        let prev_offset_x = std::mem::replace(&mut self.offset_x, new_offset.x);
        let prev_offset_y = std::mem::replace(&mut self.offset_y, new_offset.y);
        let prev_scale_x = std::mem::replace(&mut self.scale_x, scale_x);
        let prev_scale_y = std::mem::replace(&mut self.scale_y, scale_y);

        let result = self.check_sprite_vxs(drawing_resources, new_center);

        self.offset_x = prev_offset_x;
        self.offset_y = prev_offset_y;
        self.scale_x = prev_scale_x;
        self.scale_y = prev_scale_y;

        match result
        {
            Ok(_) =>
            {
                TextureScale {
                    offset: new_offset,
                    scale_x,
                    scale_y
                }
                .into()
            },
            Err(()) => None
        }
    }

    /// Whether the texture change is valid.
    #[inline]
    pub(in crate::map) fn check_texture_change(
        &mut self,
        drawing_resources: &DrawingResources,
        texture: &str,
        center: Vec2
    ) -> bool
    {
        if !self.sprite.enabled()
        {
            return true;
        }

        let prev = std::mem::replace(&mut self.texture, texture.to_owned());
        let result = self.check_sprite_vxs(drawing_resources, center).is_ok();
        self.texture = prev;
        result
    }

    /// Sets the texture, returns the previous value if different.
    #[inline]
    pub(in crate::map) fn set_texture(
        &mut self,
        drawing_resources: &DrawingResources,
        texture: &str,
        center: Vec2
    ) -> Option<String>
    {
        if self.texture == texture
        {
            self.update_sprite_vxs(drawing_resources, center);
            return None;
        }

        let prev = std::mem::replace(
            &mut self.texture,
            drawing_resources.texture_or_error(texture).name.clone()
        );
        self.update_sprite_vxs(drawing_resources, center);
        prev.into()
    }

    /// Moves the offset.
    #[inline]
    pub(in crate::map) fn move_offset(
        &mut self,
        drawing_resources: &DrawingResources,
        value: Vec2,
        center: Vec2
    )
    {
        self.offset_x += value.x;
        self.offset_y += value.y;
        self.update_sprite_vxs(drawing_resources, center);
    }

    /// Sets the draw height, returns the previous value if different.
    #[inline]
    #[must_use]
    pub(in crate::map) fn set_height(&mut self, value: i8) -> Option<i8>
    {
        let value = value.clamp(*TEXTURE_HEIGHT_RANGE.start(), *TEXTURE_HEIGHT_RANGE.end());

        if value == self.height
        {
            return None;
        }

        std::mem::replace(&mut self.height, value).into()
    }

    /// Whether the new angle is valid.
    #[inline]
    pub(in crate::map) fn check_angle(
        &mut self,
        drawing_resources: &DrawingResources,
        value: f32,
        center: Vec2
    ) -> bool
    {
        let angle = value.floor().rem_euclid(360f32);

        if !self.sprite.enabled() || angle.around_equal_narrow(&self.angle)
        {
            return true;
        }

        let prev = std::mem::replace(&mut self.angle, angle);
        let result = self.check_sprite_vxs(drawing_resources, center);
        self.angle = prev;

        result.is_ok()
    }

    /// Checks whether the rotation is valid. If valid returns a [`TextureRotation`] describing the
    /// outcome, if valid.
    #[inline]
    pub(in crate::map) fn check_rotation(
        &mut self,
        drawing_resources: &DrawingResources,
        pivot: Vec2,
        angle: f32,
        old_center: Vec2,
        new_center: Vec2
    ) -> Option<TextureRotation>
    {
        let end_angle = (self.angle() - angle.to_degrees().floor()).rem_euclid(360f32);

        if !self.sprite.enabled()
        {
            return TextureRotation {
                offset: Vec2::new(self.offset_x, self.offset_y),
                angle:  end_angle
            }
            .into();
        }

        let new_offset =
            rotate_point(self.sprite_hull(old_center).center(), pivot, angle) - new_center;
        let prev_offset_x = std::mem::replace(&mut self.offset_x, new_offset.x);
        let prev_offset_y = std::mem::replace(&mut self.offset_y, new_offset.y);
        let prev_angle = std::mem::replace(&mut self.angle, end_angle);

        let result = self.check_sprite_vxs(drawing_resources, new_center);

        self.offset_x = prev_offset_x;
        self.offset_y = prev_offset_y;
        self.angle = prev_angle;

        match result
        {
            Ok(_) =>
            {
                TextureRotation {
                    offset: new_offset,
                    angle:  end_angle
                }
                .into()
            },
            Err(()) => None
        }
    }

    /// Sets the angle, returns the previous value if different.
    #[inline]
    #[must_use]
    pub(in crate::map) fn set_angle(
        &mut self,
        drawing_resources: &DrawingResources,
        value: f32,
        center: Vec2
    ) -> Option<f32>
    {
        let angle = value.floor().rem_euclid(360f32);

        if angle.around_equal_narrow(&self.angle)
        {
            return None;
        }

        let prev = std::mem::replace(&mut self.angle, angle);
        self.update_sprite_vxs(drawing_resources, center);
        prev.into()
    }

    /// Whether the sprite value change is valid.
    #[inline]
    #[must_use]
    pub(in crate::map) fn check_sprite(
        &mut self,
        drawing_resources: &DrawingResources,
        value: bool,
        center: Vec2
    ) -> bool
    {
        if !value || value == self.sprite.enabled()
        {
            return true;
        }

        let prev_offset_x = std::mem::replace(&mut self.offset_x, 0f32);
        let prev_offset_y = std::mem::replace(&mut self.offset_y, 0f32);
        let new = if value
        {
            Sprite::True {
                vxs:  [Vec2::ZERO; 4],
                hull: Hull::new(64f32, 0f32, 0f32, 64f32)
            }
        }
        else
        {
            Sprite::False {
                parallax_x: 0f32,
                parallax_y: 0f32
            }
        };

        let prev_sprite = std::mem::replace(&mut self.sprite, new);
        let result = self.check_sprite_vxs(drawing_resources, center).is_ok();

        self.offset_x = prev_offset_x;
        self.offset_y = prev_offset_y;
        self.sprite = prev_sprite;

        result
    }

    /// Sets the texture sprite setting to `value`. If sprite is enabled the offsets are set to
    /// zero. Returns the previous [`Sprite`] and offset values if different.
    #[inline]
    #[must_use]
    pub(in crate::map) fn set_sprite(
        &mut self,
        drawing_resources: &DrawingResources,
        value: impl Into<Sprite>,
        center: Vec2
    ) -> Option<(Sprite, f32, f32)>
    {
        let value = Into::<Sprite>::into(value);

        if value.enabled() == self.sprite.enabled()
        {
            return None;
        }

        let prev = std::mem::replace(&mut self.sprite, value);
        let offset_x = self.offset_x;
        let offset_y = self.offset_y;

        if value.enabled()
        {
            self.offset_x = 0f32;
            self.offset_y = 0f32;
            self.update_sprite_vxs(drawing_resources, center);
        }

        (prev, offset_x, offset_y).into()
    }

    /// Checks whether the texture is within bounds.
    #[inline]
    #[must_use]
    pub(in crate::map) fn check_within_bounds(
        &self,
        drawing_resources: &DrawingResources,
        center: Vec2
    ) -> bool
    {
        self.check_sprite_vxs(drawing_resources, center).is_ok()
    }

    /// Checks whether changing animation makes the sprite, if any, go out of bounds.
    #[inline]
    #[must_use]
    pub(in crate::map) fn check_animation_change(
        &mut self,
        drawing_resources: &DrawingResources,
        animation: &Animation,
        center: Vec2
    ) -> bool
    {
        if !self.sprite.enabled()
        {
            return true;
        }

        let prev = std::mem::replace(&mut self.animation, animation.clone());
        let result = self.check_sprite_vxs(drawing_resources, center).is_ok();
        self.animation = prev;
        result
    }

    /// Sets the [`Animation`] without checking the map bounds.
    #[inline]
    pub(in crate::map) unsafe fn unsafe_set_animation(&mut self, animation: Animation)
    {
        self.animation = animation;
    }

    /// Sets the [`Animation`].
    #[inline]
    pub(in crate::map) fn set_animation(
        &mut self,
        drawing_resources: &DrawingResources,
        animation: Animation,
        center: Vec2
    ) -> Animation
    {
        let prev = std::mem::replace(&mut self.animation, animation);
        self.update_sprite_vxs(drawing_resources, center);
        prev
    }

    /// Sets the [`Animation`] to list, using `texture` for the first frame, and returns the
    /// previous one.
    #[inline]
    pub(in crate::map) fn set_list_animation(
        &mut self,
        drawing_resources: &DrawingResources,
        texture: &str,
        center: Vec2
    ) -> Animation
    {
        let prev = std::mem::replace(&mut self.animation, Animation::list_animation(texture));
        self.update_sprite_vxs(drawing_resources, center);
        prev
    }

    /// Sets the [`Animation`] to list and returns the previous one.
    #[inline]
    pub(in crate::map) fn generate_list_animation(
        &mut self,
        drawing_resources: &DrawingResources,
        center: Vec2
    ) -> Animation
    {
        let prev = std::mem::replace(&mut self.animation, Animation::list_animation(&self.texture));
        self.update_sprite_vxs(drawing_resources, center);
        prev
    }

    /// Sets the amount of frames of the atlas animation. Returns the previous value, if different,
    #[inline]
    #[must_use]
    pub(in crate::map) fn set_atlas_animation_len(&mut self, len: usize) -> Option<usize>
    {
        self.animation.get_atlas_animation_mut().set_len(len)
    }

    /// Sets the [`Timing`] of the atlas animation and returns the previous one.
    #[inline]
    pub(in crate::map) fn set_atlas_animation_timing(&mut self, timing: Timing) -> Timing
    {
        self.animation.get_atlas_animation_mut().set_timing(timing)
    }

    /// Sets the [`Timing`] of the atlas animation to uniform and returns the previous value if
    /// different.
    #[inline]
    pub(in crate::map) fn set_atlas_animation_uniform_timing(&mut self) -> Option<Timing>
    {
        self.animation.get_atlas_animation_mut().set_uniform()
    }

    /// Sets the [`Timing`] of the atlas animation to per frame and returns the previous value if
    /// different.
    #[inline]
    pub(in crate::map) fn set_atlas_animation_per_frame_timing(&mut self) -> Option<Timing>
    {
        self.animation.get_atlas_animation_mut().set_per_frame()
    }

    /// Sets the uniform frame time of the atlas animation and returns the previous value if
    /// different.
    #[inline]
    #[must_use]
    pub(in crate::map) fn set_atlas_animation_uniform_time(&mut self, value: f32) -> Option<f32>
    {
        self.animation.get_atlas_animation_mut().set_uniform_time(value)
    }

    /// Sets the frame time of atlas animation frame at `index` and returns the previou value if
    /// different.
    #[inline]
    #[must_use]
    pub(in crate::map) fn set_atlas_animation_frame_time(
        &mut self,
        index: usize,
        value: f32
    ) -> Option<f32>
    {
        self.animation.get_atlas_animation_mut().set_frame_time(index, value)
    }

    /// Moves up the frame time of the atlas animation at `index`.
    #[inline]
    pub(in crate::map) fn move_up_atlas_animation_frame_time(&mut self, index: usize)
    {
        self.animation.get_atlas_animation_mut().move_up(index);
    }

    /// Moves down the frame time of the atlas animation at `index`.
    #[inline]
    pub(in crate::map) fn move_down_atlas_animation_frame_time(&mut self, index: usize)
    {
        self.animation.get_atlas_animation_mut().move_down(index);
    }

    /// Sets the texture of the list animation frame at `index`, and returns the previous value if
    /// different.
    #[inline]
    #[must_use]
    pub(in crate::map) fn set_list_animation_texture(
        &mut self,
        index: usize,
        texture: &str
    ) -> Option<String>
    {
        self.animation.get_list_animation_mut().set_texture(index, texture)
    }

    /// Sets the time of the list animation frame at `index` and returns the previous value if
    /// different.
    #[inline]
    #[must_use]
    pub(in crate::map) fn set_list_animation_time(&mut self, index: usize, time: f32)
        -> Option<f32>
    {
        self.animation.get_list_animation_mut().set_time(index, time)
    }

    /// Moves up the frame of the list animation at `index`.
    #[inline]
    pub(in crate::map) fn move_up_list_animation_frame(&mut self, index: usize)
    {
        self.animation.get_list_animation_mut().move_up(index);
    }

    /// Moves down the frame of the list animation at `index`.
    #[inline]
    pub(in crate::map) fn move_down_list_animation_frame(&mut self, index: usize)
    {
        self.animation.get_list_animation_mut().move_down(index);
    }

    /// Inserts a new list animation frame at `index`.
    #[inline]
    pub(in crate::map) fn insert_list_animation_frame(
        &mut self,
        index: usize,
        texture: &str,
        time: f32
    )
    {
        self.animation.get_list_animation_mut().insert(index, texture, time);
    }

    /// Removes the last frame of the list animation.
    #[inline]
    pub(in crate::map) fn pop_list_animation_frame(&mut self)
    {
        self.animation.get_list_animation_mut().pop();
    }

    /// Removes the frame at `index` from the list animation.
    #[inline]
    pub(in crate::map) fn remove_list_animation_frame(&mut self, index: usize)
    {
        self.animation.get_list_animation_mut().remove(index);
    }

    /// Pushes a new frame onto the list animation.
    #[inline]
    pub(in crate::map) fn push_list_animation_frame(&mut self, texture: &str)
    {
        self.animation.get_list_animation_mut().push(texture);
    }

    /// Returns the new sprite vertexes if the texture is being rendered as a sprite.
    #[inline]
    fn sprite_vxs(&self, drawing_resources: &DrawingResources) -> Option<[Vec2; 4]>
    {
        if !self.sprite.enabled()
        {
            return None;
        }

        let size = self.draw_size(drawing_resources).as_vec2() *
            Vec2::new(self.scale_x.abs(), self.scale_y.abs()) /
            2f32;
        let mut rect = Hull::new(size.y, -size.y, -size.x, size.x).rectangle();
        let angle = -self.angle.to_radians();

        if angle != 0f32
        {
            for vx in &mut rect
            {
                *vx = rotate_point_around_origin(*vx, angle);
            }
        }

        let offset = Vec2::new(self.offset_x, self.offset_y);

        for vx in &mut rect
        {
            *vx += offset;
        }

        rect.into()
    }

    /// Checks whether the sprite, if any, fits within the map.
    #[inline]
    pub(in crate::map) fn check_sprite_vxs(
        &self,
        drawing_resources: &DrawingResources,
        center: Vec2
    ) -> Result<Option<[Vec2; 4]>, ()>
    {
        match self.sprite_vxs(drawing_resources)
        {
            Some(rect) =>
            {
                if rect.iter().any(|vx| (*vx + center).out_of_bounds())
                {
                    Result::Err(())
                }
                else
                {
                    Result::Ok(rect.into())
                }
            },
            None => Result::Ok(None)
        }
    }

    /// Updates the bounds of the sprite.
    #[inline]
    fn update_sprite_vxs(&mut self, drawing_resources: &DrawingResources, center: Vec2)
    {
        self.sprite.update_bounds(&return_if_none!(self
            .check_sprite_vxs(drawing_resources, center)
            .unwrap()));
    }
}

//=======================================================================//

/// The animation associated to a texture.
#[must_use]
#[derive(Debug, Serialize, Deserialize)]
pub(in crate::map) struct DefaultAnimation
{
    /// The texture.
    pub texture:   String,
    /// The animation.
    pub animation: Animation
}<|MERGE_RESOLUTION|>--- conflicted
+++ resolved
@@ -901,13 +901,8 @@
         &mut self.animation
     }
 
-<<<<<<< HEAD
-    /// Whether the texture was edited.
-    #[inline(always)]
-=======
     /// Whever the texture was edited.
     #[inline]
->>>>>>> b52fb32c
     #[must_use]
     pub const fn dirty(&self) -> bool { self.dirty }
 
