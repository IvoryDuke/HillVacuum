mod entities_trees;
mod iterators;
mod quad_tree;

//=======================================================================//
// IMPORTS
//
//=======================================================================//

use std::{
    borrow::Cow,
    cell::Ref,
    fs::File,
    io::BufReader,
    ops::{Deref, DerefMut}
};

use bevy::prelude::{Transform, Vec2, Window};
use hill_vacuum_shared::{continue_if_none, return_if_none, NextValue};

use self::{
    entities_trees::Trees,
    iterators::{
        BrushesIter,
        IdsInRange,
        MovingsIter,
        SelectedBrushesIter,
        SelectedBrushesMut,
        SelectedMovingsIter,
        SelectedMovingsMut,
        SelectedThingsIter,
        SelectedThingsMut,
        ThingsIter
    }
};
use super::{
    clipboard::{ClipboardData, CopyToClipboard},
    core::Core,
    editor_state::{InputsPresses, ToolsSettings},
    edits_history::EditsHistory,
    grid::Grid,
    ui::Ui
};
use crate::{
    map::{
        brush::{
            convex_polygon::{ConvexPolygon, TextureSetResult},
            Brush,
            BrushData
        },
        drawer::{
            animation::Animator,
            color::Color,
            drawing_resources::DrawingResources,
            texture::{Sprite, TextureInterface, TextureInterfaceExtra, TextureSettings}
        },
        editor::{
            state::{editor_state::TargetSwitch, manager::quad_tree::QuadTreeIds},
            AllDefaultProperties,
            DrawBundle,
            ToolUpdateBundle
        },
        hv_vec,
        path::{EditPath, MovementSimulator, Moving},
        properties::{DefaultProperties, Properties, PropertiesRefactor},
        thing::{catalog::ThingsCatalog, ThingInstance, ThingInstanceData, ThingInterface},
        AssertedInsertRemove,
        HvHashMap,
        MapHeader,
        OutOfBounds
    },
    utils::{
        containers::{hv_hash_map, hv_hash_set, Ids},
        hull::{EntityHull, Hull},
        identifiers::{EntityCenter, EntityId, Id, IdGenerator},
        math::AroundEqual,
        misc::{Blinker, ReplaceValues}
    },
    HvVec,
    Path
};

//=======================================================================//
// TRAIT
//
//=======================================================================//

/// A trait to return the draw height of an entity.
pub(in crate::map::editor::state) trait DrawHeight
{
    /// Returns the draw height of an entity.
    #[must_use]
    fn draw_height(&self) -> Option<f32>;
}

impl DrawHeight for Brush
{
    #[inline]
    fn draw_height(&self) -> Option<f32>
    {
        self.texture_settings().map(TextureInterface::height_f32)
    }
}

impl DrawHeight for ThingInstance
{
    #[inline]
    fn draw_height(&self) -> Option<f32> { self.draw_height_f32().into() }
}

//=======================================================================//

/// A trait that defines properties common to all entities.
pub(in crate::map::editor::state) trait Entity:
    EntityHull + EntityId + DrawHeight + CopyToClipboard
{
}

impl Entity for Brush {}
impl Entity for ThingInstance {}

//=======================================================================//
// ENUMS
//
//=======================================================================//

/// The result of a texture change.
pub(in crate::map::editor::state) enum TextureResult
{
    /// The texture could be changed.
    Invalid,
    /// The texture was changed.
    Valid,
    /// The texture was changed and the tool outline must be refreshed.
    ValidRefreshOutline
}

//=======================================================================//

/// The modality of the scheduled overall properties update.
#[derive(Default)]
enum PropertyUpdate
{
    /// No update.
    #[default]
    None,
    /// Update all the properties.
    Total,
    /// Update the property with the stored key.
    Single(String)
}

//=======================================================================//
// TYPES
//
//=======================================================================//

/// A [`HvHashSet`] of [`Id`]s used to avoid unsafe operations in certain [`EntitiesManager`]'s
/// procedures.
#[must_use]
struct AuxiliaryIds(Ids);

impl<'a> Extend<&'a Id> for AuxiliaryIds
{
    #[inline]
    fn extend<T: IntoIterator<Item = &'a Id>>(&mut self, iter: T) { self.0.extend(iter); }
}

impl<'a> ReplaceValues<&'a Id> for AuxiliaryIds
{
    #[inline]
    fn replace_values<I: IntoIterator<Item = &'a Id>>(&mut self, iter: I)
    {
        self.0.replace_values(iter);
    }
}

impl<'a> IntoIterator for &'a AuxiliaryIds
{
    type IntoIter = hashbrown::hash_set::Iter<'a, Id>;
    type Item = &'a Id;

    #[inline]
    fn into_iter(self) -> Self::IntoIter { self.0.iter() }
}

impl AuxiliaryIds
{
    /// Returns a new [`AuxiliaryIds`].
    #[inline]
    fn new() -> Self { Self(hv_hash_set![capacity; 10]) }

    /// Whether `self` contains `id`.
    #[inline]
    #[must_use]
    fn contains(&self, id: Id) -> bool { self.0.contains(&id) }

    /// Returns an iterator to the contained elements.
    #[inline]
    pub fn iter(&self) -> hashbrown::hash_set::Iter<Id> { self.0.iter() }

    /// Pushes the [`Id`]s of the anchored brushes of `brushes`.
    #[inline]
    fn store_anchored_ids<'a>(&mut self, brushes: impl Iterator<Item = &'a Brush>)
    {
        self.0.clear();

        for brush in brushes
        {
            self.0.extend(continue_if_none!(brush.anchors_iter()));
        }
    }

    /// Removes all elements.
    #[inline]
    fn clear(&mut self) { self.0.clear(); }

    /// Retains only the elements specified by the predicate.
    #[inline]
    fn retain<F: Fn(&Id) -> bool>(&mut self, f: F) { self.0.retain(f); }
}

//=======================================================================//

/// The error drawer.
#[must_use]
struct ErrorHighlight
{
    /// The latest occured error.
    error:   Option<Id>,
    /// The timer that makes to entity who caused the error blink on screen.
    blinker: Blinker,
    /// The amount of times left the entity error will be blinked.
    blinks:  u8
}

impl ErrorHighlight
{
    /// The duration of an entity blink.
    const BLINK_INTERVAL: f32 = 1f32 / 8f32;
    /// The amount of time the error blinks.
    const ERROR_BLINKS: u8 = 4 * 2;

    /// Returns a new [`ErrorHighlight`].
    #[inline]
    const fn new() -> Self
    {
        Self {
            error:   None,
            blinker: Blinker::new(f32::INFINITY),
            blinks:  0
        }
    }

    /// Sets the error and enables the blinking.
    #[inline]
    fn set_error(&mut self, error: Id)
    {
        let error = error.into();

        if error == self.error
        {
            return;
        }

        self.error = error;
        self.blinker = Blinker::new(Self::BLINK_INTERVAL);
        self.blinks = Self::ERROR_BLINKS;
    }

    /// Check whether the stored error concerns the entity `error` and removes it if that is the
    /// case.
    #[inline]
    fn check_entity_error_removal(&mut self, error: Id)
    {
        if self.error == error.into()
        {
            self.error = None;
        }
    }

    /// Draws the error on screen.
    #[inline]
    fn draw(&mut self, bundle: &mut DrawBundle) -> Option<Id>
    {
        if self.blinks == 0
        {
            return None;
        }

        let prev = self.blinker.on();
        let cur = self.blinker.update(bundle.delta_time);

        if prev != cur
        {
            self.blinks -= 1;

            if self.blinks == 0
            {
                self.error = None;
                return None;
            }
        }

        if cur
        {
            return self.error;
        }

        None
    }
}

//=======================================================================//

/// A collection of [`Animator`] that animate the textures on screen during the map preview.
#[must_use]
#[derive(Debug)]
pub(in crate::map) struct Animators(HvHashMap<Id, Animator>);

impl Animators
{
    /// Returns a new [`Animators`].
    #[inline]
    pub fn new<'a>(
        drawing_resources: &DrawingResources,
        brushes: impl Iterator<Item = &'a Brush>
    ) -> Self
    {
        Self(hv_hash_map![collect; brushes.filter_map(|brush| {
            brush.animator(drawing_resources).map(|anim| (brush.id(), anim))
        })])
    }

    /// Returns the [`Animator`] associated with `identifier`, if any.
    #[inline]
    pub fn get(&self, identifier: Id) -> Option<&Animator> { self.0.get(&identifier) }

    /// Updates the contained [`Animator`]s based of the time that has passed since the last update.
    #[inline]
    pub(in crate::map::editor::state) fn update(
        &mut self,
        drawing_resources: &DrawingResources,
        manager: &EntitiesManager,
        delta_time: f32
    )
    {
        for (id, a) in &mut self.0
        {
            match a
            {
                Animator::List(a) =>
                {
                    a.update(
                        manager
                            .brush(*id)
                            .texture_settings()
                            .unwrap()
                            .overall_animation(drawing_resources)
                            .get_list_animation(),
                        delta_time
                    );
                },
                Animator::Atlas(a) =>
                {
                    a.update(
                        manager
                            .brush(*id)
                            .texture_settings()
                            .unwrap()
                            .overall_animation(drawing_resources)
                            .get_atlas_animation(),
                        delta_time
                    );
                }
            };
        }
    }
}

//=======================================================================//

/// The core of the [`EntitiesManager`].
#[must_use]
struct Innards
{
    /// All the brushes on the map.
    brushes: HvHashMap<Id, Brush>,
    /// All the [`Thing`]s on the map.
    things: HvHashMap<Id, ThingInstance>,
    /// The currently selected brushes.
    selected_brushes: Ids,
    /// The currently selected [`Thing`]s.
    selected_things: Ids,
    /// The [`Id`]s of all the moving brushes.
    moving: Ids,
    /// The [`Id`]s of the selected moving brushes.
    selected_moving: Ids,
    /// The [`Id`]s of the entities that do not have a [`Path`] but could have one.
    possible_moving: Ids,
    /// The [`Id`]s of the selected entities that do not have a [`Path`] but could have one.
    selected_possible_moving: Ids,
    /// The [`Id`]s of the textured moving brushes.
    textured: Ids,
    /// The [`Id`]s of the selected textured brushes.
    selected_textured: Ids,
    /// The [`Id`]s of the selected brushes with associated sprites.
    selected_sprites: HvHashMap<String, Ids>,
    /// The [`Id`]s of the  moving brushes with anchors.
    brushes_with_anchors: HvHashMap<Id, Hull>,
    /// The generator of the [`Id`]s of the new entities.
    id_generator: IdGenerator,
    /// The error drawer.
    error_highlight: ErrorHighlight,
    /// Whether the tool outline should be updated.
    outline_update: bool,
    /// The [`Id`]s of the brushes whose amount of selected vertexes changed, necessary for the
    /// update of the vertex and side tools.
    selected_vertexes_update: Ids,
    /// Whether the texture displayed in the texture editor should be updated.
    overall_texture_update: bool,
    /// Whether the info displayed in the platform tool's node editor should be updated.
    overall_node_update: bool,
    /// Whether the overall value of the selected brushes' collision should be updated.
    overall_collision_update: bool,
    /// Whether the overall properties of the brushes should be updated.
    overall_brushes_properties_update: PropertyUpdate,
    /// Whether the overall value of the draw height of the selected [`Thing`]s should be updated.
    overall_things_info_update: bool,
    /// Whether the overall properties of the [`ThingInstance`]s should be updated.
    overall_things_properties_update: PropertyUpdate,
    /// Whether the properties where refactored after loading a map file.
    refactored_properties: bool
}

impl Innards
{
    /// Returns a new [`Innards`].
    #[inline]
    pub fn new() -> Self
    {
        Self {
            brushes: hv_hash_map![],
            things: hv_hash_map![],
            selected_brushes: hv_hash_set![capacity; 10],
            selected_things: hv_hash_set![capacity; 10],
            moving: hv_hash_set![capacity; 10],
            selected_moving: hv_hash_set![capacity; 10],
            possible_moving: hv_hash_set![capacity; 10],
            selected_possible_moving: hv_hash_set![capacity; 10],
            textured: hv_hash_set![capacity; 10],
            selected_textured: hv_hash_set![capacity; 10],
            selected_sprites: hv_hash_map![capacity; 10],
            brushes_with_anchors: hv_hash_map![],
            id_generator: IdGenerator::default(),
            error_highlight: ErrorHighlight::new(),
            outline_update: false,
            selected_vertexes_update: hv_hash_set![capacity; 10],
            overall_texture_update: false,
            overall_node_update: false,
            overall_collision_update: false,
            overall_brushes_properties_update: PropertyUpdate::default(),
            overall_things_info_update: false,
            overall_things_properties_update: PropertyUpdate::default(),
            refactored_properties: false
        }
    }

    /// Reads the brushes and [`Thing`]s from `file`.
    /// Returns an error if it occurred.
    #[inline]
    pub fn load(
        &mut self,
        header: &MapHeader,
        file: &mut BufReader<File>,
        things_catalog: &ThingsCatalog,
        drawing_resources: &DrawingResources,
        default_properties: &mut AllDefaultProperties,
        quad_trees: &mut Trees
    ) -> Result<(), &'static str>
    {
        /// Tests the validity of `value`.
        macro_rules! test {
            ($value:expr, $error:literal) => {
                match $value
                {
                    Ok(value) => value,
                    Err(_) => return Err($error)
                }
            };
        }

        /// Stores in `map_default_properties` the desired properties and returns a
        /// [`PropertiesRefactor`] if the default and file properties do not match.
        #[inline]
        #[must_use]
        fn mismatching_properties<'a>(
            default_properties: &'a DefaultProperties,
            map_default_properties: &mut DefaultProperties,
            file_default_properties: DefaultProperties,
            entity: &str
        ) -> Option<PropertiesRefactor<'a>>
        {
            if *default_properties == file_default_properties
            {
                return None;
            }

            let description = format!(
                "The engine default {entity} properties are different from the ones stored in the \
                 map file.\nIf you decide to use the engine defined ones, all values currently \
                 contained in the {entity} that do not match will be removed, and the missing \
                 ones will be inserted.\nPress OK to use the engine properties, press Cancel to \
                 use the map properties.\n\nHere are the two property lists:\n\nENGINE: \
                 {default_properties}\n\nMAP: {file_default_properties}"
            );

            match rfd::MessageDialog::new()
                .set_title("WARNING")
                .set_description(description)
                .set_buttons(rfd::MessageButtons::OkCancel)
                .show()
            {
                rfd::MessageDialogResult::Ok =>
                {
                    let refactor = file_default_properties.refactor(default_properties);
                    *map_default_properties = default_properties.clone();
                    refactor.into()
                },
                rfd::MessageDialogResult::Cancel =>
                {
                    *map_default_properties = file_default_properties;
                    None
                },
                _ => unreachable!()
            }
        }

        let mut max_id = Id::ZERO;
        let mut brushes = hv_vec![];
        let mut with_anchors = hv_vec![];

        let file_brushes_default_properties = test!(
            ciborium::from_reader::<DefaultProperties, _>(&mut *file),
            "Error reading default brushes properties"
        );
        let file_things_default_properties = test!(
            ciborium::from_reader::<DefaultProperties, _>(&mut *file),
            "Error reading default things properties"
        );

        let b_refactor = mismatching_properties(
            default_properties.brushes,
            default_properties.map_brushes,
            file_brushes_default_properties,
            "brushes"
        );

        for _ in 0..header.brushes
        {
            let mut brush =
                test!(ciborium::from_reader::<Brush, _>(&mut *file), "Error reading brushes");

            if brush.has_sprite()
            {
                let texture = drawing_resources
                    .texture_or_error(brush.texture_settings().unwrap().name())
                    .name();

                if !brush.check_texture_change(drawing_resources, texture)
                {
                    continue;
                }

                _ = brush.set_texture(drawing_resources, texture);
            }
            else if brush.out_of_bounds()
            {
                continue;
            }

            max_id = max_id.max(brush.id());

            if brush.has_anchors()
            {
                with_anchors.push(brush);
                continue;
            }

            if brush.anchored().is_some()
            {
                _ = brush.take_mover();
            }

            brushes.push(brush);
        }

        if let Some(refactor) = &b_refactor
        {
            for brush in &mut brushes
            {
                brush.refactor_properties(refactor);
            }
        }

        let mut things = hv_vec![];
        let t_refactor = mismatching_properties(
            default_properties.things,
            default_properties.map_things,
            file_things_default_properties,
            "things"
        );

        for _ in 0..header.things
        {
            let mut thing_i = test!(
                ciborium::from_reader::<ThingInstance, _>(&mut *file),
                "Error reading things"
            );
            let thing = things_catalog.thing_or_error(thing_i.thing());

            if !thing_i.check_thing_change(thing)
            {
                continue;
            }

            _ = thing_i.set_thing(thing);

            max_id = max_id.max(thing_i.id());

            things.push(thing_i);
        }

        if let Some(refactor) = &t_refactor
        {
            for thing in &mut things
            {
                thing.refactor_properties(refactor);
            }
        }

        for brush in brushes
        {
            self.insert_brush(quad_trees, brush, false);
        }

        for brush in with_anchors
        {
            self.insert_brush(quad_trees, brush, false);
        }

        for thing in things
        {
            self.insert_thing(thing, quad_trees, false);
        }

        self.id_generator.reset(max_id);
        _ = self.id_generator.new_id();
        self.refactored_properties = b_refactor.is_some() || t_refactor.is_some();

        Ok(())
    }

    //==============================================================
    // General

    /// Whether `identifier` is a selected entity.
    #[inline]
    #[must_use]
    fn is_selected(&self, identifier: Id) -> bool
    {
        self.selected_brushes.contains(&identifier) || self.selected_things.contains(&identifier)
    }

    /// Whether `identifier` belongs to an entity that exists.
    #[inline]
    #[must_use]
    fn entity_exists(&self, identifier: Id) -> bool
    {
        self.brushes.get(&identifier).is_some() || self.things.get(&identifier).is_some()
    }

    /// Returns the [`Entity`] trait object associated with `identifier`.
    /// # Panics
    /// Panics if `identifier` belongs to an entity that does not exist.
    #[inline]
    #[must_use]
    pub fn entity(&self, identifier: Id) -> &dyn Entity
    {
        self.brushes
            .get(&identifier)
            .map(|brush| brush as &dyn Entity)
            .or(self.things.get(&identifier).map(|thing| thing as &dyn Entity))
            .unwrap()
    }

    /// Spawns an entity pasted from the [`Clipboard`].
    #[inline]
    #[must_use]
    pub fn spawn_pasted_entity(
        &mut self,
        drawing_resources: &DrawingResources,
        edits_history: &mut EditsHistory,
        quad_trees: &mut Trees,
        data: ClipboardData,
        delta: Vec2
    ) -> Id
    {
        let id = self.new_id();

        match data
        {
            ClipboardData::Brush(data, _) =>
            {
                let mut brush = Brush::from_parts(data, id);
                brush.move_by_delta(drawing_resources, delta, true);
                edits_history.brush_spawn(brush.id(), true);
                self.insert_brush(quad_trees, brush, true);
            },
            ClipboardData::Thing(data, _) =>
            {
                let mut thing = ThingInstance::from_parts(id, data);
                thing.move_by_delta(delta);
                self.spawn_thing(thing, quad_trees, edits_history);
            }
        };

        id
    }

    //==============================================================
    // Selected entities

    /// Returns the amount of selected brushes.
    #[inline]
    #[must_use]
    pub fn selected_brushes_amount(&self) -> usize { self.selected_brushes.len() }

    /// Returns the [`Id`]s of the selected brushes.
    #[inline]
    pub fn selected_brushes_ids(&self) -> impl ExactSizeIterator<Item = &Id> + Clone
    {
        self.selected_brushes.iter()
    }

    /// Returns the [`Id`]s of the selected brushes and [`Thing`]s.
    #[inline]
    pub fn selected_entities_ids(&self) -> impl Iterator<Item = &Id>
    {
        self.selected_brushes_ids().chain(&self.selected_things)
    }

    /// Updates the value related to entity selection for the entity `identifier`.
    /// Returns true if entity is a [`ThingInstance`].
    /// # Panics
    /// Panics if the entity does not exist, or it belongs to a textured brush and it is not
    /// part of the set of textured brushes [`Id`]s.
    #[inline]
    fn insert_entity_selection(&mut self, identifier: Id) -> bool
    {
        assert!(self.entity_exists(identifier), "Entity does not exist.");

        {
            let path = self.moving(identifier);

            if path.has_path()
            {
                assert!(
                    self.moving.contains(&identifier),
                    "Entity has path but is not in the platforms set."
                );
                self.selected_moving.asserted_insert(identifier);
            }
            else if path.possible_moving()
            {
                self.selected_possible_moving.asserted_insert(identifier);
            }
        }

        if self.is_thing(identifier)
        {
            self.overall_things_info_update = true;
            self.overall_things_properties_update = PropertyUpdate::Total;
            self.selected_things.asserted_insert(identifier);
            return true;
        }

        self.selected_brushes.asserted_insert(identifier);
        self.outline_update = true;
        self.overall_texture_update = true;
        self.overall_collision_update = true;
        self.overall_brushes_properties_update = PropertyUpdate::Total;

        let brush = self.brush(identifier);
        let has_texture = brush.has_texture();
        let has_sprite = brush.has_sprite();

        if !has_texture
        {
            return false;
        }

        assert!(
            self.textured.contains(&identifier),
            "Textures brushes set does not include the id."
        );
        self.selected_textured.asserted_insert(identifier);

        if has_sprite
        {
            self.insert_selected_sprite(identifier);
        }

        false
    }

    /// Updates the value related to entity deselection for the entity `identifier`.
    /// Returns true if entity is a [`ThingInstance`].
    /// # Panics
    /// Panics if the entity does not exist.
    #[inline]
    fn remove_entity_selection(&mut self, identifier: Id) -> bool
    {
        assert!(self.entity_exists(identifier), "Entity does not exist.");

        for ids in [
            &mut self.selected_moving,
            &mut self.selected_possible_moving
        ]
        {
            ids.remove(&identifier);
        }

        if self.is_thing(identifier)
        {
            self.overall_things_info_update = true;
            self.overall_things_properties_update = PropertyUpdate::Total;
            self.selected_things.asserted_remove(&identifier);
            return true;
        }

        self.overall_collision_update = true;
        self.overall_brushes_properties_update = PropertyUpdate::Total;
        self.selected_brushes.asserted_remove(&identifier);

        for ids in [
            &mut self.selected_moving,
            &mut self.selected_possible_moving,
            &mut self.selected_textured
        ]
        {
            ids.remove(&identifier);
        }

        if self.brush(identifier).has_sprite()
        {
            self.selected_sprites
                .get_mut(
                    self.brushes
                        .get(&identifier)
                        .unwrap()
                        .texture_settings()
                        .unwrap()
                        .name()
                )
                .unwrap()
                .asserted_remove(&identifier);
        }

        self.outline_update = true;
        self.overall_texture_update = true;
        false
    }

    /// Inserts the [`Id`] of a brush with sprite in the selected sprites set.
    /// # Panics
    /// Panics if the brush has no sprite.
    #[inline]
    fn insert_selected_sprite(&mut self, identifier: Id)
    {
        let brush = self.brushes.get(&identifier).unwrap();
        let texture = brush.texture_settings().unwrap();

        assert!(texture.sprite(), "Brush has no sprite.");

        let name = texture.name();

        match self.selected_sprites.get_mut(name)
        {
            Some(ids) => ids.asserted_insert(brush.id()),
            None =>
            {
                self.selected_sprites
                    .asserted_insert((name.to_owned(), hv_hash_set![brush.id()]));
            }
        };
    }

    /// Removes the [`Id`] of a brush with sprite from the selected sprites set.
    /// # Panics
    /// Panics if the brush has a sprite.
    #[inline]
    fn remove_selected_sprite(&mut self, identifier: Id)
    {
        let brush = self.brushes.get(&identifier).unwrap();
        assert!(!brush.has_sprite(), "Brush has a sprite.");

        self.selected_sprites
            .get_mut(brush.texture_settings().unwrap().name())
            .unwrap()
            .asserted_remove(&identifier);
    }

    /// Removes the texture from the brush with [`Id`] `identifier`, and returns its
    /// [`TextureSettings`].
    #[inline]
    pub fn remove_texture(&mut self, quad_trees: &mut Trees, identifier: Id) -> TextureSettings
    {
        assert!(self.is_selected(identifier), "Brush is not selected.");

        let tex = self.brush_mut(quad_trees, identifier).remove_texture();

        self.textured.asserted_remove(&identifier);
        self.selected_textured.asserted_remove(&identifier);

        if tex.sprite()
        {
            self.selected_sprites
                .get_mut(tex.name())
                .unwrap()
                .asserted_remove(&identifier);
        }

        tex
    }

    /// Selects the entities contained in `iter`.
    #[inline]
    fn select_cluster<'a, I: Iterator<Item = &'a Id> + Clone>(
        &mut self,
        edits_history: &mut EditsHistory,
        iter: I
    )
    {
        for id in iter.clone()
        {
            self.insert_entity_selection(*id);
        }

        edits_history.entity_selection_cluster(iter);
    }

    /// Deselects the entities contained in `iter`.
    #[inline]
    fn deselect_cluster<'a, I: Iterator<Item = &'a Id> + Clone>(
        &mut self,
        edits_history: &mut EditsHistory,
        iter: I
    )
    {
        for id in iter.clone()
        {
            self.remove_entity_selection(*id);
        }

        edits_history.entity_deselection_cluster(iter);
    }

    /// Selects all existing entities and updates the [`EditsHistory`].
    #[inline]
    fn select_all_entities(
        &mut self,
        edits_history: &mut EditsHistory,
        auxiliary: &mut AuxiliaryIds
    )
    {
        if self.selected_brushes_amount() == self.brushes.len() &&
            self.selected_things_amount() == self.things.len()
        {
            return;
        }

        edits_history.entity_deselection_cluster(self.selected_entities_ids());

        self.selected_brushes.replace_values(self.brushes.keys());
        self.selected_things.replace_values(self.things.keys());
        self.selected_moving.replace_values(&self.moving);
        self.selected_possible_moving.replace_values(&self.possible_moving);
        self.selected_textured.replace_values(&self.textured);
        self.selected_sprites.clear();

        auxiliary.replace_values(
            self.selected_textured
                .iter()
                .filter(|id| self.brush(**id).texture_settings().unwrap().sprite())
        );

        for id in &*auxiliary
        {
            self.insert_selected_sprite(*id);
        }

        self.overall_texture_update = true;
        self.overall_collision_update = true;
        self.overall_brushes_properties_update = PropertyUpdate::Total;
        self.overall_things_info_update = true;
        self.overall_things_properties_update = PropertyUpdate::Total;

        edits_history.entity_selection_cluster(self.selected_entities_ids());
    }

    //==============================================================
    // Brushes

    /// Returns a reference to the brush with [`Id`] `identifier`.
    /// # Panics
    /// Panics if the brush does not exist.
    #[inline]
    pub fn brush(&self, identifier: Id) -> &Brush
    {
        self.brushes
            .get(&identifier)
            .unwrap_or_else(|| panic!("Failed brush() call for id {identifier:?}"))
    }

    /// Returns a [`BrushMut`] wrapping the brush with [`Id`] `identifier`.
    /// # Panics
    /// Panics if the brush does not exist.
    #[inline]
    pub fn brush_mut<'a>(&'a mut self, quad_trees: &'a mut Trees, identifier: Id) -> BrushMut<'a>
    {
        BrushMut::new(self, quad_trees, identifier)
    }

    /// Returns a [`Brushes`] wrapping the existing brushes.
    #[inline]
    const fn brushes(&self) -> Brushes { Brushes(&self.brushes) }

    /// Disanchors the brush with [`Id`] `anchor_id` to the one with [`Id`] `owner_id`.
    #[inline]
    fn anchor(&mut self, quad_trees: &mut Trees, owner_id: Id, anchor_id: Id)
    {
        _ = self.remove_anchors_hull(quad_trees, owner_id);

        let [owner, anchor] = self.brushes.get_many_mut([&owner_id, &anchor_id]).unwrap();
        owner.anchor(anchor);
        self.possible_moving.asserted_remove(&anchor_id);
        self.selected_possible_moving.asserted_remove(&anchor_id);

        assert!(self.insert_anchors_hull(quad_trees, owner_id), "Could not insert anchor.");
    }

    /// Disanchors the brush with [`Id`] `anchor_id` from the one with [`Id`] `owner_id`.
    #[inline]
    pub fn disanchor(&mut self, quad_trees: &mut Trees, owner_id: Id, anchor_id: Id)
    {
        assert!(
            self.remove_anchors_hull(quad_trees, owner_id),
            "Could not remove hull from quad trees."
        );

        let [owner, anchor] = self.brushes.get_many_mut([&owner_id, &anchor_id]).unwrap();
        owner.disanchor(anchor);
        self.possible_moving.asserted_insert(anchor_id);
        self.selected_possible_moving.asserted_insert(anchor_id);

        _ = self.insert_anchors_hull(quad_trees, owner_id);
    }

    /// Selects the [`Id`]s of the brushes anchored to the ones with [`Id`]s contained in
    /// `identifiers`.
    #[inline]
    fn select_anchored_brushes(
        &mut self,
        edits_history: &mut EditsHistory,
        auxiliary: &mut AuxiliaryIds,
        identifiers: impl IntoIterator<Item = Id>
    )
    {
        auxiliary.store_anchored_ids(identifiers.into_iter().map(|id| self.brush(id)));
        auxiliary.retain(|id| !self.is_selected(*id));
        self.select_cluster(edits_history, auxiliary.iter());
    }

    /// Selects the brushes anchored to the selected ones.
    #[inline]
    fn select_anchored_brushes_of_selected_brushes(
        &mut self,
        edits_history: &mut EditsHistory,
        auxiliary: &mut AuxiliaryIds
    )
    {
        auxiliary.store_anchored_ids(self.selected_brushes.iter().map(|id| self.brush(*id)));
        auxiliary.retain(|id| !self.is_selected(*id));
        self.select_cluster(edits_history, auxiliary.iter());
    }

    /// Adds a brush to the map.
    /// # Panics
    /// Panics if the brush has anchored brushes but the [`Hull`] describing the anchors
    /// area could not be retrieved.
    #[inline]
    fn insert_brush(&mut self, quad_trees: &mut Trees, brush: Brush, selected: bool)
    {
        let id = brush.id();
        quad_trees.insert_brush_hull(&brush);
        self.outline_update = true;

        if brush.has_selected_vertexes()
        {
            self.selected_vertexes_update.asserted_insert(id);
        }

        if brush.possible_moving()
        {
            self.possible_moving.asserted_insert(id);
        }
        else if brush.has_path()
        {
            self.overall_node_update = true;
            self.moving.asserted_insert(id);
            quad_trees.insert_path_hull(&brush);
        }

        if brush.has_texture()
        {
            self.overall_texture_update = true;
            self.textured.asserted_insert(id);
        }

        let anchored = brush.anchored();
        let has_anchors = brush.has_anchors();
        let has_sprite = brush.has_sprite();

        if has_anchors
        {
            for id in brush.anchors_iter().unwrap()
            {
                self.brush_mut(quad_trees, *id).attach(brush.id());
                self.possible_moving.asserted_remove(id);
                self.selected_possible_moving.remove(id);
            }
        }
        else if let Some(id) = anchored
        {
            self.brush_mut(quad_trees, id).insert_anchor(&brush);
        }

        self.brushes.asserted_insert((id, brush));

        if selected
        {
            self.insert_entity_selection(id);
        }

        if has_anchors
        {
            assert!(self.insert_anchors_hull(quad_trees, id), "Brush has no anchors.");
        }
        else if let Some(id) = anchored
        {
            _ = self.remove_anchors_hull(quad_trees, id);
            _ = self.insert_anchors_hull(quad_trees, id);
        }

        if has_sprite
        {
            quad_trees.insert_sprite_hull(self.brush(id));
        }
    }

    /// Removes the brush with [`Id`] `identifier` from the map and returns it.
    /// # Panics
    /// Panics if there are discrepancies between the brush properties and the stored
    /// informations.
    #[inline]
    fn remove_brush(&mut self, quad_trees: &mut Trees, identifier: Id, selected: bool) -> Brush
    {
        self.outline_update = true;
        self.error_highlight.check_entity_error_removal(identifier);

        if selected
        {
            self.remove_entity_selection(identifier);
        }
        else
        {
            assert!(!self.is_selected(identifier), "Brush is stored as selected.");
        }

        let has_anchors = self.brush(identifier).has_anchors();

        if has_anchors
        {
            _ = self.remove_anchors_hull(quad_trees, identifier);
        }
        else
        {
            assert!(
                !self.brushes_with_anchors.contains_key(&identifier),
                "Brush is stored as having anchors."
            );
        }

        let brush = self.brushes.remove(&identifier).unwrap();
        quad_trees.remove_brush_hull(&brush);

        if brush.has_selected_vertexes()
        {
            self.selected_vertexes_update.insert(identifier);
        }

        if brush.has_path()
        {
            self.overall_node_update = true;
            quad_trees.remove_path_hull(&brush, &brush.path_hull().unwrap());
            self.moving.asserted_remove(&identifier);
        }
        else
        {
            assert!(!self.moving.contains(&identifier), "Brush is stored as moving.");

            if brush.possible_moving()
            {
                self.possible_moving.asserted_remove(&identifier);
            }
        }

        if has_anchors
        {
            for id in brush.anchors_iter().unwrap()
            {
                self.brush_mut(quad_trees, *id).detach();
                self.possible_moving.asserted_insert(*id);

                if self.is_selected(*id)
                {
                    self.selected_possible_moving.asserted_insert(*id);
                }
            }
        }
        else if let Some(id) = brush.anchored()
        {
            self.brush_mut(quad_trees, id).remove_anchor(&brush);
            self.replace_anchors_hull(quad_trees, id);
        }

        if brush.has_texture()
        {
            self.overall_texture_update = true;
            self.textured.asserted_remove(&identifier);
        }

        if brush.has_sprite()
        {
            quad_trees.remove_sprite_hull(&brush, &brush.sprite_and_anchor_hull().unwrap());
        }

        brush
    }

    /// Returns a new unique [`Id`].
    #[inline]
    #[must_use]
    fn new_id(&mut self) -> Id { self.id_generator.new_id() }

    /// Spawns a brush in the map and returns its [`Id`].
    #[inline]
    pub fn spawn_brush<'a>(
        &mut self,
        quad_trees: &mut Trees,
        polygon: impl Into<Cow<'a, ConvexPolygon>>,
        edits_history: &mut EditsHistory,
        properties: Properties
    ) -> Id
    {
        let id = self.new_id();

        let brush = Brush::from_polygon(polygon, id, properties);

        edits_history.brush_spawn(id, true);
        self.insert_brush(quad_trees, brush, true);

        id
    }

    /// Despawns the brush with [`Id`] `identifier` from the map.
    #[inline]
    fn despawn_brush(
        &mut self,
        quad_trees: &mut Trees,
        identifier: Id,
        edits_history: &mut EditsHistory,
        selected: bool
    )
    {
        let brush = self.remove_brush(quad_trees, identifier, selected);
        edits_history.brush_despawn(brush, selected);
    }

    /// Despawns all selected brushes.
    #[inline]
    fn despawn_selected_brush(
        &mut self,
        quad_trees: &mut Trees,
        identifier: Id,
        edits_history: &mut EditsHistory
    )
    {
        self.despawn_brush(quad_trees, identifier, edits_history, true);
    }

    /// Sets the texture of the brush with [`Id`] `identifier`.
    /// Returns the [`TextureMetadata`] of the replaced texture, if any.
    /// # Panics
    /// Panics if the brush is not selected.
    #[inline]
    #[must_use]
    pub fn set_texture(
        &mut self,
        drawing_resources: &DrawingResources,
        quad_trees: &mut Trees,
        identifier: Id,
        texture: &str
    ) -> TextureSetResult
    {
        assert!(self.is_selected(identifier), "Brush is not selected.");

        let (sprite, result) = {
            let mut brush = self.brush_mut(quad_trees, identifier);
            (brush.has_sprite(), brush.set_texture(drawing_resources, texture))
        };

        match &result
        {
            TextureSetResult::Changed(prev) if sprite =>
            {
                self.selected_sprites
                    .get_mut(prev)
                    .unwrap()
                    .asserted_remove(&identifier);

                match self.selected_sprites.get_mut(texture)
                {
                    Some(ids) => ids.asserted_insert(identifier),
                    None =>
                    {
                        self.selected_sprites
                            .asserted_insert((texture.to_owned(), hv_hash_set![identifier]));
                    }
                };
            },
            TextureSetResult::Unchanged | TextureSetResult::Changed(_) => (),
            TextureSetResult::Set =>
            {
                self.textured.asserted_insert(identifier);
                self.selected_textured.asserted_insert(identifier);
            }
        }

        result
    }

    /// Sets the [`Path`] of the entity with [`Id`] `identifier` to `path` and updates the edits
    /// history.
    #[inline]
    pub fn create_path(
        &mut self,
        quad_trees: &mut Trees,
        identifier: Id,
        path: Path,
        edits_history: &mut EditsHistory
    )
    {
        assert!(self.is_selected(identifier), "Entity is not selected.");

        self.set_path(quad_trees, identifier, path);
        edits_history.path_creation(identifier);
    }

    /// Sets the [`Path`] of the entity with [`Id`] `identifier` to `path`.
    #[inline]
    pub fn set_path(&mut self, quad_trees: &mut Trees, identifier: Id, path: Path)
    {
        self.moving_mut(quad_trees, identifier).set_path(path);

        self.moving.asserted_insert(identifier);
        self.selected_moving.asserted_insert(identifier);
        self.possible_moving.asserted_remove(&identifier);
        self.selected_possible_moving.asserted_remove(&identifier);
    }

    /// Removes the [`Path`] of the selected entity.
    #[inline]
    fn remove_selected_path(
        &mut self,
        quad_trees: &mut Trees,
        identifier: Id,
        edits_history: &mut EditsHistory
    )
    {
        assert!(self.is_selected(identifier), "Entity is not selected.");

        self.overall_node_update = true;

        self.moving.asserted_remove(&identifier);
        self.selected_moving.asserted_remove(&identifier);
        self.possible_moving.asserted_insert(identifier);
        self.selected_possible_moving.asserted_insert(identifier);

        edits_history
            .path_deletion(identifier, self.moving_mut(quad_trees, identifier).take_path());
    }

    /// Replaces the [`Path`] of the selected entity with `path`.
    #[inline]
    fn replace_selected_path(
        &mut self,
        quad_trees: &mut Trees,
        identifier: Id,
        edits_history: &mut EditsHistory,
        path: Path
    )
    {
        self.remove_selected_path(quad_trees, identifier, edits_history);
        self.create_path(quad_trees, identifier, path, edits_history);
    }

    /// Replaces in the quad trees the [`Hull`] of the anchors of the brush with [`Id`]
    /// `identifier`.
    /// # Panics
    /// Panics if the anchors [`Hull`] was not already inserted.
    #[inline]
    fn replace_anchors_hull(&mut self, quad_trees: &mut Trees, owner_id: Id)
    {
        assert!(
            self.remove_anchors_hull(quad_trees, owner_id),
            "The hull of the anchor was not inserted."
        );
        _ = self.insert_anchors_hull(quad_trees, owner_id);
    }

    /// Inserts in the quad trees the [`Hull`] of the anchors of the brush with [`Id`], and
    /// returns whether the procedure was successful. `identifier`.
    #[inline]
    #[must_use]
    fn insert_anchors_hull(&mut self, quad_trees: &mut Trees, owner_id: Id) -> bool
    {
        let hull = return_if_none!(self.brush(owner_id).anchors_hull(self.brushes()), false);
        self.brushes_with_anchors.asserted_insert((owner_id, hull));
        quad_trees.insert_anchor_hull(owner_id, &hull);
        true
    }

    /// Removes from the quad trees the [`Hull`] of the anchors of the brush with [`Id`]
    /// `identifier`, and returns whether the procedure was successful.
    #[inline]
    #[must_use]
    fn remove_anchors_hull(&mut self, quad_trees: &mut Trees, owner_id: Id) -> bool
    {
        let hull = return_if_none!(self.brushes_with_anchors.remove(&owner_id), false);
        quad_trees.remove_anchor_hull(owner_id, &hull);
        true
    }

    //==============================================================
    // Things

    /// Whether `identifier` belongs to a [`ThingInstance`].
    #[inline]
    #[must_use]
    pub fn is_thing(&self, identifier: Id) -> bool { self.things.contains_key(&identifier) }

    /// Returns the amount of selected [`ThingInstance`]s.
    #[inline]
    pub fn selected_things_amount(&self) -> usize { self.selected_things.len() }

    /// Returns a reference to the [`ThingInstance`] with [`Id`] `identifier`.
    #[inline]
    pub fn thing(&self, identifier: Id) -> &ThingInstance
    {
        self.things
            .get(&identifier)
            .unwrap_or_else(|| panic!("Failed thing() call for id {identifier:?}"))
    }

    /// Returns a [`ThingMut`] wrapper to the [`ThingInstance`] with [`Id`] `identifier`.
    #[inline]
    pub fn thing_mut<'a>(&'a mut self, quad_trees: &'a mut Trees, identifier: Id) -> ThingMut<'a>
    {
        ThingMut::new(self, quad_trees, identifier)
    }

    /// Inserts a `thing` in the map.
    #[inline]
    pub fn insert_thing(&mut self, thing: ThingInstance, quad_trees: &mut Trees, selected: bool)
    {
        self.overall_things_info_update = true;
        self.overall_things_properties_update = PropertyUpdate::Total;

        let id = thing.id();

        quad_trees.insert_thing_hull(&thing);

        if thing.has_path()
        {
            self.moving.asserted_insert(id);
            quad_trees.insert_path_hull(&thing);
        }
        else
        {
            self.possible_moving.asserted_insert(id);
        }

        if selected
        {
            if thing.has_path()
            {
                self.selected_moving.asserted_insert(id);
            }
            else
            {
                self.selected_possible_moving.asserted_insert(id);
            }

            self.selected_things.asserted_insert(id);
        }

        self.things.asserted_insert((id, thing));
    }

    /// Removes a [`ThingInstance`] from the map and returns it.
    #[inline]
    pub fn remove_thing(&mut self, quad_trees: &mut Trees, identifier: Id) -> ThingInstance
    {
        self.overall_things_info_update = true;
        self.overall_things_properties_update = PropertyUpdate::Total;

        self.error_highlight.check_entity_error_removal(identifier);

        quad_trees.remove_thing_hull(self.things.get(&identifier).unwrap());
        let thing = self.things.asserted_remove(&identifier);
        self.selected_things.asserted_remove(&identifier);

        if thing.has_path()
        {
            self.moving.asserted_remove(&identifier);
            self.selected_moving.asserted_remove(&identifier);
            quad_trees.remove_path_hull(&thing, &thing.path_hull().unwrap());
        }
        else
        {
            self.possible_moving.asserted_remove(&identifier);
            self.selected_possible_moving.asserted_remove(&identifier);
        }

        thing
    }

    /// Spawns `thing` into the map.
    #[inline]
    pub fn spawn_thing(
        &mut self,
        thing: ThingInstance,
        quad_trees: &mut Trees,
        edits_history: &mut EditsHistory
    )
    {
        edits_history.thing_spawn(thing.id(), thing.data().clone());
        self.insert_thing(thing, quad_trees, true);
    }

    /// Draws `thing` into the map.
    #[inline]
    pub fn draw_thing(
        &mut self,
        thing: ThingInstance,
        quad_trees: &mut Trees,
        edits_history: &mut EditsHistory
    )
    {
        edits_history.thing_draw(thing.id(), thing.data().clone());
        self.insert_thing(thing, quad_trees, true);
    }

    /// Despawns the [`ThingInstance`] with [`Id`] `identifier`.
    #[inline]
    pub fn despawn_thing(
        &mut self,
        quad_trees: &mut Trees,
        edits_history: &mut EditsHistory,
        identifier: Id
    )
    {
        let thing = self.remove_thing(quad_trees, identifier);
        edits_history.thing_despawn(identifier, thing.data().clone());
    }

    //==============================================================
    // Paths

    /// Returns a reference to the entity with id `identifier` as a trait object which implements
    /// the [`Moving`] trait.
    #[inline]
    pub fn moving(&self, identifier: Id) -> &dyn Moving
    {
        if self.is_thing(identifier)
        {
            return self.thing(identifier);
        }

        self.brush(identifier)
    }

    /// Returns a [`MovingMut`] wrapping the entity with id `identifier`.
    #[inline]
    pub fn moving_mut<'a>(&'a mut self, quad_trees: &'a mut Trees, identifier: Id)
        -> MovingMut<'a>
    {
        MovingMut::new(self, quad_trees, identifier)
    }
}

//=======================================================================//

/// The manager of all entities placed on the map.
pub(in crate::map::editor::state) struct EntitiesManager
{
    /// The core of the manager.
    innards:         Innards,
    /// The [`QuadTree`]s used for spacial partitioning.
    quad_trees:      Trees,
    /// The auxiliary container used to avoid using unsafe code in certain procedures.
    auxiliary:       AuxiliaryIds,
    /// Vector to help in the despawn of the selected brushes.
    brushes_despawn: HvVec<Id>
}

impl EntitiesManager
{
    /// Returns a new [`EntitiesManager`]
    #[inline]
    #[must_use]
    pub fn new() -> Self
    {
        Self {
            innards:         Innards::new(),
            quad_trees:      Trees::new(),
            auxiliary:       AuxiliaryIds::new(),
            brushes_despawn: hv_vec![]
        }
    }

    /// Returns a new [`EntitiesManager`] along with the [`MapHeader`] read from `file` if the read
    /// process was successful.
    #[inline]
    pub fn from_file(
        header: &MapHeader,
        file: &mut BufReader<File>,
        drawing_resources: &DrawingResources,
        things_catalog: &ThingsCatalog,
        default_properties: &mut AllDefaultProperties
    ) -> Result<Self, &'static str>
    {
        let mut manager = Self::new();

        match manager.innards.load(
            header,
            file,
            things_catalog,
            drawing_resources,
            default_properties,
            &mut manager.quad_trees
        )
        {
            Ok(()) => Ok(manager),
            Err(err) => Err(err)
        }
    }

    //==============================================================
    // General

<<<<<<< HEAD
    /// Whether the entities properties have been refactored on file load.
    #[inline(always)]
=======
    /// Whever the entities properties have been refactored on file load.
    #[inline]
>>>>>>> b52fb32c
    #[must_use]
    pub const fn refactored_properties(&self) -> bool { self.innards.refactored_properties }

    /// Turns off the refactored properties flag.
    #[inline]
    pub fn reset_refactored_properties(&mut self) { self.innards.refactored_properties = false; }

    /// Whether an entity with [`Id`] `identifier` exists.
    #[inline]
    #[must_use]
    pub fn entity_exists(&self, identifier: Id) -> bool
    {
        self.innards.brushes.get(&identifier).is_some() ||
            self.innards.things.get(&identifier).is_some()
    }

    /// Returns the amount of entities placed on the map.
    #[inline]
    #[must_use]
    pub fn entities_amount(&self) -> usize { self.brushes_amount() + self.things_amount() }

    /// Returns a reference to the [`Entity`] trait object with [`Id`] `identifier`.
    #[inline]
    #[must_use]
    pub fn entity(&self, identifier: Id) -> &dyn Entity { self.innards.entity(identifier) }

    /// Schedule a tool outline update.
    #[inline]
    pub fn schedule_outline_update(&mut self) { self.innards.outline_update = true; }

    /// Updates certain tool and UI properties.
    #[inline]
    pub fn update_tool_and_overall_values(
        &mut self,
        drawing_resources: &DrawingResources,
        core: &mut Core,
        ui: &mut Ui,
        grid: Grid,
        settings: &mut ToolsSettings
    )
    {
        if std::mem::replace(&mut self.innards.outline_update, false)
        {
            core.update_outline(self, grid, settings);
        }

        if !self.innards.selected_vertexes_update.is_empty()
        {
            core.update_selected_vertexes(self, self.innards.selected_vertexes_update.iter());
            self.innards.selected_vertexes_update.clear();
        }

        if std::mem::take(&mut self.innards.overall_texture_update)
        {
            ui.update_overall_texture(drawing_resources, self);
        }

        if std::mem::take(&mut self.innards.overall_node_update)
        {
            core.update_overall_node(self);
        }

        if std::mem::take(&mut self.innards.overall_collision_update)
        {
            ui.update_overall_brushes_collision(self);
        }

        match std::mem::take(&mut self.innards.overall_brushes_properties_update)
        {
            PropertyUpdate::None => (),
            PropertyUpdate::Total => ui.update_overall_total_brush_properties(self),
            PropertyUpdate::Single(key) => ui.update_overall_brushes_property(self, &key)
        };

        if std::mem::take(&mut self.innards.overall_things_info_update)
        {
            ui.update_overall_things_info(self);
        }

        match std::mem::take(&mut self.innards.overall_things_properties_update)
        {
            PropertyUpdate::None => (),
            PropertyUpdate::Total => ui.update_overall_total_things_properties(self),
            PropertyUpdate::Single(key) => ui.update_overall_things_property(self, &key)
        };
    }

    /// Executes `f` and stores the error returned if any.
    #[inline]
    #[must_use]
    pub fn test_operation_validity<F>(&mut self, mut f: F) -> bool
    where
        F: FnMut(&mut Self) -> Option<Id>
    {
        let error = return_if_none!(f(self), true);
        self.innards.error_highlight.set_error(error);
        false
    }

    /// Schedules the update of the overall collision of the brushes.
    #[inline]
    pub fn schedule_overall_collision_update(&mut self)
    {
        self.innards.overall_collision_update = true;
    }

    /// Schedules the update of the overall brushs property with key `k` value.
    #[inline]
    pub fn schedule_overall_brushes_property_update(&mut self, k: &str)
    {
        self.innards.overall_brushes_properties_update = PropertyUpdate::Single(k.to_string());
    }

    /// Schedules the update of the overall [`ThingInstance`]s infos.
    #[inline]
    pub fn schedule_overall_things_info_update(&mut self)
    {
        self.innards.overall_things_info_update = true;
    }

    /// Schedules the update of the overall [`ThingInstance`]s property with key `k` value.
    #[inline]
    pub fn schedule_overall_things_property_update(&mut self, k: &str)
    {
        self.innards.overall_things_properties_update = PropertyUpdate::Single(k.to_string());
    }

    /// Schedules the update of the overall [`Path`]s node values.
    #[inline]
    pub fn schedule_overall_node_update(&mut self) { self.innards.overall_node_update = true; }

    //==============================================================
    // Selection

    /// Whether there are any currently selected entities.
    #[inline]
    #[must_use]
    pub fn any_selected_entities(&self) -> bool
    {
        self.any_selected_brushes() || self.any_selected_things()
    }

    /// Returns an iterator to the [`Entity`] trait objects in the map.
    #[inline]
    pub fn selected_entities(&self) -> impl Iterator<Item = &dyn Entity>
    {
        self.selected_brushes_ids()
            .chain(self.selected_things_ids())
            .map(|id| self.entity(*id))
    }

    /// Whether the entity with [`Id`] `identifier` is selected.
    #[inline]
    #[must_use]
    pub fn is_selected(&self, identifier: Id) -> bool { self.innards.is_selected(identifier) }

    /// Selects the entity with [`Id`] `identifier`.
    #[inline]
    pub fn select_entity(
        &mut self,
        identifier: Id,
        inputs: &InputsPresses,
        edits_history: &mut EditsHistory
    )
    {
        let thing = self.insert_entity_selection(identifier);
        edits_history.entity_selection(identifier);

        if thing || !inputs.ctrl_pressed()
        {
            return;
        }

        self.innards
            .select_anchored_brushes(edits_history, &mut self.auxiliary, Some(identifier));
    }

    /// Deselects the entity with [`Id`] `identifier`.
    #[inline]
    pub fn deselect_entity(
        &mut self,
        identifier: Id,
        inputs: &InputsPresses,
        edits_history: &mut EditsHistory
    )
    {
        let thing = self.remove_entity_selection(identifier);
        edits_history.entity_deselection(identifier);

        if thing || !inputs.ctrl_pressed()
        {
            return;
        }

        self.deselect_anchored_brushes(edits_history, Some(identifier));
    }

    /// Updates the value related to entity selection for the entity identifier. Returns true if
    /// entity is a [`ThingInstance`].
    #[inline]
    pub fn insert_entity_selection(&mut self, identifier: Id) -> bool
    {
        self.innards.insert_entity_selection(identifier)
    }

    /// Updates the value related to entity deselection for the entity identifier. Returns true if
    /// entity is a [`ThingInstance`].
    #[inline]
    pub fn remove_entity_selection(&mut self, identifier: Id) -> bool
    {
        self.innards.remove_entity_selection(identifier)
    }

    /// Deselects all selected entities.
    #[inline]
    pub fn deselect_selected_entities(&mut self, edits_history: &mut EditsHistory)
    {
        self.auxiliary.replace_values(
            self.innards
                .selected_brushes
                .iter()
                .chain(&self.innards.selected_things)
        );

        for id in &self.auxiliary
        {
            self.innards.remove_entity_selection(*id);
        }

        edits_history.entity_deselection_cluster(self.auxiliary.iter());
    }

    /// Selects all entities.
    #[inline]
    pub fn select_all_entities(&mut self, edits_history: &mut EditsHistory)
    {
        self.innards.select_all_entities(edits_history, &mut self.auxiliary);
    }

    /// Despawns the selected entities.
    #[inline]
    pub fn despawn_selected_entities(&mut self, edits_history: &mut EditsHistory)
    {
        self.despawn_selected_brushes(edits_history);

        self.auxiliary.replace_values(self.innards.selected_things.iter());

        for id in &self.auxiliary
        {
            self.innards.despawn_thing(&mut self.quad_trees, edits_history, *id);
        }
    }

    //==============================================================
    // Brushes

    /// Returns the amount of brushes.
    #[inline]
    #[must_use]
    pub fn brushes_amount(&self) -> usize { self.innards.brushes.len() }

    /// Returns the amount of selected brushes.
    #[inline]
    #[must_use]
    pub fn selected_brushes_amount(&self) -> usize { self.innards.selected_brushes_amount() }

    /// Whether there are any currently selected brushes.
    #[inline]
    #[must_use]
    pub fn any_selected_brushes(&self) -> bool { self.selected_brushes_amount() != 0 }

    /// Returns a reference to the brush with [`Id`] identifier.
    #[inline]
    pub fn brush(&self, identifier: Id) -> &Brush { self.innards.brush(identifier) }

    /// Returns an iterator to the [`Id`]s of the selected brushes.
    #[inline]
    pub fn selected_brushes_ids(&self) -> impl ExactSizeIterator<Item = &Id> + Clone
    {
        self.innards.selected_brushes.iter()
    }

    /// Returns a [`BrushesIter`] created from `ids`.
    #[inline]
    const fn brushes_iter<'a>(&'a self, ids: Ref<'a, QuadTreeIds>) -> BrushesIter<'a>
    {
        BrushesIter::new(self, ids)
    }

    /// Returns a [`SelectedBrushesIter`] created from `ids`
    #[inline]
    const fn selected_brushes_iter<'a>(
        &'a self,
        ids: Ref<'a, QuadTreeIds>
    ) -> SelectedBrushesIter<'a>
    {
        SelectedBrushesIter::new(self, ids)
    }

    /// Returns a [`Brushes`] instance.
    #[inline]
    pub const fn brushes(&self) -> Brushes { self.innards.brushes() }

    /// Returns an array of references to `N` brushes.
    #[inline]
    pub fn many_brushes<const N: usize>(&self, identifiers: [Id; N]) -> [&Brush; N]
    {
        std::array::from_fn(|i| self.brush(identifiers[i]))
    }

    /// Returns a [`BrushMut`] wrapping the brush with [`Id`] `identifier`.
    #[inline]
    pub fn brush_mut(&mut self, identifier: Id) -> BrushMut<'_>
    {
        BrushMut::new(&mut self.innards, &mut self.quad_trees, identifier)
    }

    /// Returns an iterator to the non selected brushes.
    #[inline]
    pub fn non_selected_brushes(&mut self) -> impl Iterator<Item = &Brush>
    {
        self.innards
            .brushes
            .values()
            .filter(|brush| !self.is_selected(brush.id()))
    }

    /// Returns an iterator to the selected brushes.
    #[inline]
    pub fn selected_brushes(&self) -> impl Iterator<Item = &Brush>
    {
        self.selected_brushes_ids().map(|id| self.brush(*id))
    }

    /// Returns an iterator to [`BrushMut`] wrapping the selected brushes.
    #[inline]
    pub fn selected_brushes_mut(&mut self) -> impl Iterator<Item = BrushMut<'_>>
    {
        self.auxiliary.replace_values(&self.innards.selected_brushes);
        SelectedBrushesMut::new(&mut self.innards, &mut self.quad_trees, &self.auxiliary)
    }

    /// Returns a [`BrushesIter`] that returns the brushes near `cursor_pos`.
    /// If `camera_scale` contains a value it wraps brushes within the cursor highlight.
    #[inline]
    pub fn brushes_at_pos(&self, cursor_pos: Vec2, camera_scale: Option<f32>) -> BrushesIter<'_>
    {
        self.brushes_iter(self.quad_trees.brushes_at_pos(cursor_pos, camera_scale))
    }

    /// Returns an iterator to the visible brushes.
    #[inline]
    pub fn visible_brushes(
        &self,
        window: &Window,
        camera: &Transform,
        grid: Grid
    ) -> BrushesIter<'_>
    {
        self.brushes_iter(self.quad_trees.visible_brushes(camera, window, grid))
    }

    /// Returns a [`SelectedBrushesIter`] that returns the selected brushes near `cursor_pos`.
    /// If `camera_scale` contains a value it wraps the selected brushes within the cursor
    /// highlight.
    #[inline]
    pub fn selected_brushes_at_pos(
        &self,
        cursor_pos: Vec2,
        camera_scale: impl Into<Option<f32>>
    ) -> SelectedBrushesIter<'_>
    {
        self.selected_brushes_iter(self.quad_trees.brushes_at_pos(cursor_pos, camera_scale.into()))
    }

    /// Returns an iterator to [`BrushMut`]s wrapping the selected brushes near `cursor_pos`.
    /// If `camera_scale` contains a value it wraps the selected brushes within the cursor
    /// highlight.
    #[inline]
    pub fn selected_brushes_mut_at_pos(
        &mut self,
        cursor_pos: Vec2,
        camera_scale: impl Into<Option<f32>>
    ) -> impl Iterator<Item = BrushMut<'_>>
    {
        self.auxiliary.replace_values(
            self.quad_trees
                .brushes_at_pos(cursor_pos, camera_scale.into())
                .ids()
                .filter(|id| self.innards.selected_brushes.contains(*id))
        );

        SelectedBrushesMut::new(&mut self.innards, &mut self.quad_trees, &self.auxiliary)
    }

    /// Returns an [`IdsInRange`] returning the [`Id`]s of brushes intersecting `range`.
    #[inline]
    pub fn brushes_in_range(&self, range: &Hull) -> IdsInRange<'_>
    {
        IdsInRange::new(self.quad_trees.brushes_in_range(range))
    }

    /// Selects all entities that are fully contained in `range`.
    #[inline]
    pub fn select_entities_in_range(
        &mut self,
        range: &Hull,
        inputs: &InputsPresses,
        edits_history: &mut EditsHistory,
        settings: &ToolsSettings
    )
    {
        /// Executes the ranged selection.
        macro_rules! select {
            ($func:ident $(, $ctrl_pressed:ident)?) => {{
                let in_range = self.quad_trees.$func(range);

                self.auxiliary
                    .replace_values(in_range.iter().filter_map(|(id, hull)| {
                        (!self.innards.is_selected(*id) && range.contains_hull(hull)).then_some(id)
                    }));

                self.innards.select_cluster(edits_history, self.auxiliary.iter());

                $(
                    if inputs.$ctrl_pressed()
                    {
                        self.innards.select_anchored_brushes(
                            edits_history,
                            &mut self.auxiliary,
                            in_range
                                .iter()
                                .filter_map(|(id, hull)| range.contains_hull(hull).then_some(id))
                                .copied()
                        );
                    }
                )?
            }};
        }

        match settings.target_switch()
        {
            TargetSwitch::Entity =>
            {
                select!(brushes_in_range, ctrl_pressed);
                select!(things_in_range);
            },
            TargetSwitch::Both =>
            {
                select!(brushes_in_range, ctrl_pressed);
                select!(things_in_range);
                select!(sprites_in_range, ctrl_pressed);
            },
            TargetSwitch::Texture => select!(sprites_in_range, ctrl_pressed)
        };
    }

    /// Exclusively selects all entities that are fully within `range`.
    #[inline]
    pub fn exclusively_select_entities_in_range(
        &mut self,
        range: &Hull,
        inputs: &InputsPresses,
        edits_history: &mut EditsHistory,
        settings: &ToolsSettings
    )
    {
        /// Executes the ranged selection.
        macro_rules! select_and_deselect {
            ($selected_entities:expr, $in_range:expr) => {
                let in_range = $in_range;
                self.auxiliary.replace_values(&$selected_entities);

                self.innards.deselect_cluster(
                    edits_history,
                    self.auxiliary.iter().filter(|id| !in_range.contains(**id))
                );

                self.innards.select_cluster(
                    edits_history,
                    in_range.ids().filter(|id| !self.auxiliary.contains(**id))
                );
            };
        }

        match settings.target_switch()
        {
            TargetSwitch::Entity =>
            {
                select_and_deselect!(
                    self.innards.selected_things,
                    &self.quad_trees.things_in_range(range)
                );

                select_and_deselect!(
                    self.innards.selected_brushes,
                    &self.quad_trees.brushes_in_range(range)
                );
            },
            TargetSwitch::Both =>
            {
                select_and_deselect!(
                    self.innards.selected_things,
                    &self.quad_trees.things_in_range(range)
                );

                let brushes_in_range = self.quad_trees.brushes_in_range(range);
                let sprites_in_range = self.quad_trees.sprites_in_range(range);

                self.innards.deselect_cluster(
                    edits_history,
                    self.auxiliary.iter().filter(|id| {
                        !brushes_in_range.contains(**id) && !sprites_in_range.contains(**id)
                    })
                );

                self.innards.select_cluster(
                    edits_history,
                    brushes_in_range
                        .ids()
                        .filter(|id| !sprites_in_range.contains(**id))
                        .chain(sprites_in_range.ids())
                        .filter(|id| !self.auxiliary.contains(**id))
                );
            },
            TargetSwitch::Texture =>
            {
                select_and_deselect!(
                    self.innards.selected_brushes,
                    &self.quad_trees.sprites_in_range(range)
                );
            }
        };

        if !inputs.ctrl_pressed()
        {
            return;
        }

        self.innards
            .select_anchored_brushes_of_selected_brushes(edits_history, &mut self.auxiliary);
    }

    /// Stores the [`Id`]s of the brushes anchored to the ones with [`Id`]s returned by
    /// `identifiers`.
    #[inline]
    fn store_anchored_ids(&mut self, identifiers: impl IntoIterator<Item = Id>)
    {
        self.auxiliary
            .store_anchored_ids(identifiers.into_iter().map(|id| self.innards.brush(id)));
    }

    /// Deselects the [`Id`]s of the brushes anchored to the ones with [`Id`]s returned by
    /// `identifiers`.
    #[inline]
    fn deselect_anchored_brushes(
        &mut self,
        edits_history: &mut EditsHistory,
        identifiers: impl IntoIterator<Item = Id>
    )
    {
        self.store_anchored_ids(identifiers);
        self.auxiliary.retain(|id| self.innards.is_selected(*id));
        self.innards.deselect_cluster(edits_history, self.auxiliary.iter());
    }

    /// Returns the center of the rectangle encompassing the brushes with [`Id`]s returned by
    /// `ids`, if any.
    #[inline]
    #[must_use]
    pub fn brushes_center(&self, ids: impl ExactSizeIterator<Item = Id>) -> Option<Vec2>
    {
        if ids.len() == 0
        {
            return None;
        }

        let mut vx_count = 0f32;

        let center = ids.fold(Vec2::ZERO, |acc, id| {
            let center = self.brush(id).center();
            vx_count += 1f32;
            Vec2::new(acc.x + center.x, acc.y + center.y)
        });

        Some(center / vx_count)
    }

    /// Returns the center of the rectangle encompassing the selected brushes, if any.
    #[inline]
    #[must_use]
    pub fn selected_brushes_center(&self) -> Option<Vec2>
    {
        self.brushes_center(self.selected_brushes_ids().copied())
    }

    /// Returns the center of the rectangle encompassing the selected textured brushes, if any.
    #[inline]
    #[must_use]
    pub fn selected_textured_brushes_center(&self) -> Option<Vec2>
    {
        self.brushes_center(self.selected_textured_ids().copied())
    }

    /// Returns the [`Hull`] describing the rectangle encompassing all selected brushes, if any.
    #[inline]
    #[must_use]
    pub fn selected_brushes_hull(&self) -> Option<Hull>
    {
        Hull::from_hulls_iter(self.selected_brushes_ids().map(|id| self.brush(*id).hull()))
    }

    /// Returns the [`Hull`] describing the rectangle encompassing all selected textured
    /// brushes, if any.
    #[inline]
    #[must_use]
    pub fn selected_textured_brushes_hull(&self) -> Option<Hull>
    {
        Hull::from_hulls_iter(
            self.selected_textured_brushes()
                .map(|brush| brush.sprite_hull().unwrap_or(brush.hull()))
        )
    }

    /// Returns the [`Hull`] describing the rectangle encompassing all selected entities, if any.
    #[inline]
    #[must_use]
    pub fn selected_entities_hull(&self) -> Option<Hull>
    {
        Hull::from_hulls_iter(
            self.selected_brushes()
                .map(Brush::global_hull)
                .chain(self.selected_things().map(EntityHull::hull))
        )
    }

    /// Returns an iterator to all the selected brushes with sprites.
    #[inline]
    pub fn selected_brushes_with_sprites(&mut self) -> impl Iterator<Item = &Brush>
    {
        /// The iterator to the brushes.
        struct Iter<'a>
        {
            /// All the identifiers.
            iter:     hashbrown::hash_map::Values<'a, String, Ids>,
            /// Identifiers of the brushes with same sprite.
            sub_iter: hashbrown::hash_set::Iter<'a, Id>
        }

        impl<'a> Iterator for Iter<'a>
        {
            type Item = &'a Id;

            #[inline]
            #[must_use]
            fn next(&mut self) -> Option<Self::Item>
            {
                match self.sub_iter.next()
                {
                    id @ Some(_) => id,
                    None =>
                    {
                        self.sub_iter = self.iter.next()?.iter();
                        self.sub_iter.next()
                    }
                }
            }
        }

        let mut iter = self.innards.selected_sprites.values();
        let sub_iter = iter.next_value().iter();

        Iter { iter, sub_iter }.map(|id| self.brush(*id))
    }

    /// Returns an iterator to the [`BrushMut`]s wrapping the selected brushes with sprites.
    #[inline]
    pub fn selected_brushes_with_sprite_mut(&mut self) -> impl Iterator<Item = BrushMut>
    {
        self.auxiliary.clear();

        for set in self.innards.selected_sprites.values()
        {
            self.auxiliary.0.extend(set);
        }

        SelectedBrushesMut::new(&mut self.innards, &mut self.quad_trees, &self.auxiliary)
    }

    /// Returns an iterator to the [`BrushMut`]s wrapping the selected brushes with sprite
    /// `texture`.
    #[inline]
    pub fn selected_brushes_with_texture_sprite_mut(
        &mut self,
        texture: &str
    ) -> Option<impl Iterator<Item = BrushMut>>
    {
        self.auxiliary
            .replace_values(self.innards.selected_sprites.get(texture)?);
        SelectedBrushesMut::new(&mut self.innards, &mut self.quad_trees, &self.auxiliary).into()
    }

    /// Spawns a brush generated from `polygon` and returns its [`Id`].
    #[inline]
    pub fn spawn_brush<'d>(
        &mut self,
        polygon: impl Into<Cow<'d, ConvexPolygon>>,
        edits_history: &mut EditsHistory,
        properties: Properties
    ) -> Id
    {
        self.innards
            .spawn_brush(&mut self.quad_trees, polygon, edits_history, properties)
    }

    /// Spawns a brush generated from the arguments.
    #[inline]
    pub fn spawn_brush_from_parts(&mut self, identifier: Id, data: BrushData, selected: bool)
    {
        let brush = Brush::from_parts(data, identifier);
        self.innards.insert_brush(&mut self.quad_trees, brush, selected);
    }

    /// Spawns the entities created from `data`.
    #[inline]
    #[must_use]
    pub fn spawn_pasted_entity(
        &mut self,
        drawing_resources: &DrawingResources,
        edits_history: &mut EditsHistory,
        data: ClipboardData,
        delta: Vec2
    ) -> Id
    {
        self.innards.spawn_pasted_entity(
            drawing_resources,
            edits_history,
            &mut self.quad_trees,
            data,
            delta
        )
    }

    /// Spawns the brushes created from `polygons`.
    #[inline]
    pub fn spawn_brushes(
        &mut self,
        mut polygons: impl ExactSizeIterator<Item = ConvexPolygon>,
        edits_history: &mut EditsHistory,
        properties: Properties
    )
    {
        for _ in 0..polygons.len() - 1
        {
            self.spawn_brush(polygons.next_value(), edits_history, properties.clone());
        }

        self.spawn_brush(polygons.next_value(), edits_history, properties);
    }

    /// Spawns a brush created with a draw tool.
    #[inline]
    pub fn spawn_drawn_brush(
        &mut self,
        polygon: ConvexPolygon,
        drawn_brushes: &mut Ids,
        edits_history: &mut EditsHistory,
        default_properties: &DefaultProperties
    )
    {
        let id = self.innards.id_generator.new_id();

        let brush = Brush::from_polygon(polygon, id, default_properties.instance());

        edits_history.brush_draw(id);
        drawn_brushes.asserted_insert(id);

        self.innards.insert_brush(&mut self.quad_trees, brush, true);
    }

    /// Removes the brush with [`Id`] `identifier` from the internal data structures.
    #[inline]
    fn remove_brush(&mut self, identifier: Id, selected: bool) -> Brush
    {
        self.innards.remove_brush(&mut self.quad_trees, identifier, selected)
    }

    /// Despawns the brushes created with a draw tool whose [`Id`]s are contained in
    /// `drawn_brushes`.
    #[inline]
    pub fn despawn_drawn_brushes(
        &mut self,
        drawn_brushes: &mut Ids,
        edits_history: &mut EditsHistory
    )
    {
        for id in &*drawn_brushes
        {
            edits_history.drawn_brush_despawn(self.remove_brush(*id, true));
        }

        drawn_brushes.clear();
    }

    /// Despawns the brush with [`Id`] `identifier`.
    #[inline]
    pub fn despawn_brush(
        &mut self,
        identifier: Id,
        edits_history: &mut EditsHistory,
        selected: bool
    )
    {
        self.innards
            .despawn_brush(&mut self.quad_trees, identifier, edits_history, selected);
    }

    /// Despawns the brush with [`Id`] `identifier` and returns its parts.
    #[inline]
    pub fn despawn_brush_into_parts(&mut self, identifier: Id, selected: bool) -> BrushData
    {
        self.remove_brush(identifier, selected).into_parts().0
    }

    /// Despawns the brush with [`Id`] `identifier`.
    #[inline]
    pub fn despawn_selected_brush(&mut self, identifier: Id, edits_history: &mut EditsHistory)
    {
        self.despawn_brush(identifier, edits_history, true);
    }

    /// Despawns the selected brushes.
    #[inline]
    pub fn despawn_selected_brushes(&mut self, edits_history: &mut EditsHistory)
    {
        self.brushes_despawn
            .replace_values(self.innards.selected_brushes_ids().copied());

        self.brushes_despawn.sort_by(|a, b| {
            self.innards
                .brush(*a)
                .has_anchors()
                .cmp(&self.innards.brush(*b).has_anchors())
                .reverse()
        });

        for id in &self.brushes_despawn
        {
            self.innards
                .despawn_selected_brush(&mut self.quad_trees, *id, edits_history);
        }
    }

    /// Replaces the selected brushes with the ones generated by `polygons`.
    #[inline]
    pub fn replace_selected_brushes(
        &mut self,
        polygons: impl ExactSizeIterator<Item = ConvexPolygon>,
        edits_history: &mut EditsHistory,
        properties: Properties
    )
    {
        self.despawn_selected_brushes(edits_history);
        self.spawn_brushes(polygons, edits_history, properties);
    }

    /// Duplicates the selected entities crating copies displaced by `delta`.
    #[inline]
    #[must_use]
    pub fn duplicate_selected_entities(
        &mut self,
        drawing_resources: &DrawingResources,
        edits_history: &mut EditsHistory,
        delta: Vec2
    ) -> bool
    {
        let valid = self.test_operation_validity(|manager| {
            manager
                .selected_entities()
                .find_map(|entity| (entity.hull() + delta).out_of_bounds().then_some(entity.id()))
        });

        if !valid
        {
            return false;
        }

        self.auxiliary.replace_values(
            self.innards
                .selected_brushes
                .iter()
                .chain(&self.innards.selected_things)
        );
        self.deselect_selected_entities(edits_history);

        for id in &self.auxiliary
        {
            let data = self.innards.entity(*id).copy_to_clipboard();

            _ = self.innards.spawn_pasted_entity(
                drawing_resources,
                edits_history,
                &mut self.quad_trees,
                data,
                delta
            );
        }

        true
    }

    /// Makes the Brush with [`Id`] `identifier` moving.
    #[inline]
    pub fn create_path(&mut self, identifier: Id, path: Path, edits_history: &mut EditsHistory)
    {
        self.innards
            .create_path(&mut self.quad_trees, identifier, path, edits_history);
    }

    /// Gives the brush with [`Id`] `identifier` a [`Motor`].
    #[inline]
    pub fn set_path(&mut self, identifier: Id, path: Path)
    {
        self.innards.set_path(&mut self.quad_trees, identifier, path);
    }

    /// Removes the [`Path`] from the brush with [`Id`] `identifier`.
    #[inline]
    pub fn remove_path(&mut self, identifier: Id) -> Path
    {
        self.innards.selected_moving.remove(&identifier);
        self.innards.moving.asserted_remove(&identifier);

        self.innards.possible_moving.asserted_insert(identifier);

        if self.is_selected(identifier)
        {
            self.innards.overall_node_update = true;
            self.innards.selected_possible_moving.asserted_insert(identifier);
        }

        self.moving_mut(identifier).take_path()
    }

    /// Removes the [`Motor`] from the selected brush with [`Id`] `identifier`.
    #[inline]
    pub fn remove_selected_path(&mut self, identifier: Id, edits_history: &mut EditsHistory)
    {
        self.innards
            .remove_selected_path(&mut self.quad_trees, identifier, edits_history);
    }

    /// Replaces the [`Motor`] of the selected brush with [`Id`] `identifier` with the one
    /// generated from `path`.
    #[inline]
    pub fn replace_selected_path(
        &mut self,
        identifier: Id,
        edits_history: &mut EditsHistory,
        path: Path
    )
    {
        self.innards
            .replace_selected_path(&mut self.quad_trees, identifier, edits_history, path);
    }

    /// Removes the [`Motor`]s from the selected brushes.
    #[inline]
    pub fn remove_selected_paths(&mut self, edits_history: &mut EditsHistory)
    {
        self.auxiliary.replace_values(&self.innards.selected_moving);

        for id in &self.auxiliary
        {
            self.innards
                .remove_selected_path(&mut self.quad_trees, *id, edits_history);
        }
    }

    /// Returns a [`BrushesIter`] returning the visible anchors.
    #[inline]
    pub fn visible_anchors(
        &self,
        window: &Window,
        camera: &Transform,
        grid: Grid
    ) -> BrushesIter<'_>
    {
        self.brushes_iter(self.quad_trees.visible_anchors(camera, window, grid))
    }

    /// Returns the amount of selected textured brushes.
    #[inline]
    pub fn selected_textured_amount(&self) -> usize { self.innards.selected_textured.len() }

    /// Returns the amount of textured brushes.
    #[inline]
    pub fn textured_amount(&self) -> usize { self.innards.textured.len() }

    /// Returns the amount of selected brushes with sprites.
    #[inline]
    pub fn selected_sprites_amount(&self) -> usize { self.innards.selected_sprites.len() }

    /// Returns an iterator to the [`Id`]s of the selected textured brushes.
    #[inline]
    pub fn selected_textured_ids(&self) -> impl ExactSizeIterator<Item = &Id>
    {
        self.innards.selected_textured.iter()
    }

    /// Returns an iterator to the selected textured brushes.
    #[inline]
    pub fn selected_textured_brushes(&self) -> impl Iterator<Item = &Brush>
    {
        self.selected_textured_ids().map(|id| self.brush(*id))
    }

    /// Returns an iterator to the [`BrushMut`] wrapping the selected textured brushes.
    #[inline]
    pub fn selected_textured_brushes_mut(&mut self) -> impl Iterator<Item = BrushMut>
    {
        self.auxiliary.replace_values(&self.innards.selected_textured);
        SelectedBrushesMut::new(&mut self.innards, &mut self.quad_trees, &self.auxiliary)
    }

    /// Returns a [`BrushesIter`] returning the brushes with sprites at the position
    /// `cursor_pos`.
    #[inline]
    pub fn sprites_at_pos(&self, cursor_pos: Vec2) -> BrushesIter<'_>
    {
        self.brushes_iter(self.quad_trees.sprites_at_pos(cursor_pos))
    }

    /// Returns the visible brushes with sprites.
    #[inline]
    pub fn visible_sprites(
        &self,
        window: &Window,
        camera: &Transform,
        grid: Grid
    ) -> BrushesIter<'_>
    {
        self.brushes_iter(self.quad_trees.visible_sprites(camera, window, grid))
    }

    /// Anchors the brush with [`Id`] `anchor_id` to the one with [`Id`] `owner_id`.
    #[inline]
    pub fn anchor(&mut self, owner_id: Id, anchor_id: Id)
    {
        self.innards.anchor(&mut self.quad_trees, owner_id, anchor_id);
    }

    /// Disanchors the brush with [`Id`] `anchor_id` from the one with [`Id`] `owner_id`.
    #[inline]
    pub fn disanchor(&mut self, owner_id: Id, anchor_id: Id)
    {
        self.innards.disanchor(&mut self.quad_trees, owner_id, anchor_id);
    }

    /// Sets the texture of the brush with [`Id`] identifier.
    /// Returns the name of the replaced texture, if any.
    #[inline]
    #[must_use]
    pub fn set_texture(
        &mut self,
        drawing_resources: &DrawingResources,
        identifier: Id,
        texture: &str
    ) -> TextureSetResult
    {
        self.innards
            .set_texture(drawing_resources, &mut self.quad_trees, identifier, texture)
    }

    /// Removes the texture from the brush with [`Id`] identifier, and returns its
    /// [`TextureSettings`].
    #[inline]
    pub fn remove_texture(&mut self, identifier: Id) -> TextureSettings
    {
        self.innards.remove_texture(&mut self.quad_trees, identifier)
    }

    /// Set the [`TextureSettings`] of the brush with [`Id`] `identifier`.
    #[inline]
    pub fn set_texture_settings(&mut self, identifier: Id, texture: TextureSettings)
    {
        assert!(self.is_selected(identifier), "Brush is not selected.");

        let sprite = texture.sprite();

        self.brush_mut(identifier).set_texture_settings(texture);
        self.innards.textured.asserted_insert(identifier);
        self.innards.selected_textured.asserted_insert(identifier);

        if sprite
        {
            self.innards.insert_selected_sprite(identifier);
        }
    }

    /// Sets the texture of the selected brushes and returns a [`TextureResult`] describing the
    /// result of the procedure.
    #[inline]
    pub fn set_selected_brushes_texture(
        &mut self,
        drawing_resources: &DrawingResources,
        edits_history: &mut EditsHistory,
        texture: &str
    ) -> TextureResult
    {
        let valid = self.test_operation_validity(|manager| {
            manager.selected_brushes_with_sprite_mut().find_map(|mut brush| {
                (!brush.check_texture_change(drawing_resources, texture)).then_some(brush.id)
            })
        });

        if !valid
        {
            return TextureResult::Invalid;
        }

        let mut sprite = false;
        self.auxiliary.replace_values(&self.innards.selected_brushes);
        let mut iter = self.auxiliary.iter();

        for id in iter.by_ref()
        {
            let brush = self.brush(*id);

            if let Some(n) = brush.texture_settings().map(TextureInterface::name)
            {
                if n == texture
                {
                    continue;
                }
            }

            let has_sprite = brush.has_sprite();

            match self
                .innards
                .set_texture(drawing_resources, &mut self.quad_trees, *id, texture)
            {
                TextureSetResult::Unchanged => continue,
                TextureSetResult::Changed(prev) => edits_history.texture(*id, prev.into()),
                TextureSetResult::Set => edits_history.texture(*id, None)
            };

            if has_sprite
            {
                sprite = true;
                break;
            }
        }

        edits_history.texture_cluster(iter.filter_map(|id| {
            match self
                .innards
                .set_texture(drawing_resources, &mut self.quad_trees, *id, texture)
            {
                TextureSetResult::Unchanged => None,
                TextureSetResult::Changed(prev) => (*id, prev.into()).into(),
                TextureSetResult::Set => (*id, None).into()
            }
        }));

        if sprite
        {
            return TextureResult::ValidRefreshOutline;
        }

        TextureResult::Valid
    }

    /// Removes the textures from the selected brushes.
    #[inline]
    pub fn remove_selected_textures(&mut self, edits_history: &mut EditsHistory)
    {
        self.auxiliary.replace_values(&self.innards.selected_textured);

        edits_history.texture_removal_cluster(
            self.auxiliary
                .iter()
                .map(|id| (*id, self.innards.remove_texture(&mut self.quad_trees, *id)))
        );

        self.innards.selected_textured.clear();
    }

    /// Sets whether the texture of the selected brushes should be rendered as a sprite or not.
    #[inline]
    pub fn set_sprite(
        &mut self,
        drawing_resources: &DrawingResources,
        edits_history: &mut EditsHistory,
        value: bool
    )
    {
        if value
        {
            let valid = self.test_operation_validity(|manager| {
                manager.selected_textured_brushes_mut().find_map(|mut brush| {
                    (!brush.check_texture_sprite(drawing_resources, value)).then_some(brush.id())
                })
            });

            if !valid
            {
                return;
            }
        }

        self.auxiliary.replace_values(self.innards.selected_brushes_ids());

        /// Sets the sprite value.
        macro_rules! set {
            ($func:ident) => {
                for id in &self.auxiliary
                {
                    {
                        let mut brush = self.innards.brush_mut(&mut self.quad_trees, *id);
                        let (value, o_x, o_y) =
                            continue_if_none!(brush.set_texture_sprite(drawing_resources, value));
                        edits_history.sprite(brush.id(), value, o_x, o_y);
                    }

                    self.innards.$func(*id);
                }
            };
        }

        if value
        {
            set!(insert_selected_sprite);
            return;
        }

        set!(remove_selected_sprite);
    }

    /// Sets whether the texture of the selected brush with [`Id`] `identifier` should be
    /// rendered as a sprite or not. Returns the previous sprite rendering parameters.
    #[inline]
    pub fn set_single_sprite(
        &mut self,
        drawing_resources: &DrawingResources,
        identifier: Id,
        value: bool
    ) -> (Sprite, f32, f32)
    {
        let out = self
            .brush_mut(identifier)
            .set_texture_sprite(drawing_resources, value)
            .unwrap();

        if value
        {
            self.innards.insert_selected_sprite(identifier);
        }
        else
        {
            self.innards.remove_selected_sprite(identifier);
        }

        out
    }

    /// Completes the texture reload.
    #[inline]
    pub fn finish_textures_reload(&mut self, drawing_resources: &DrawingResources)
    {
        self.auxiliary.replace_values(&self.innards.textured);

        for id in &self.auxiliary
        {
            let mut brush = self.innards.brush_mut(&mut self.quad_trees, *id);
            let name = {
                let settings = brush.texture_settings().unwrap();

                if !settings.sprite()
                {
                    continue;
                }

                continue_if_none!(drawing_resources.texture(settings.name())).name()
            };

            if !brush.check_texture_change(drawing_resources, name)
            {
                _ = brush.set_texture(drawing_resources, "error");
            }
        }
    }

    //==============================================================
    // Things

    /// Whether `identifier` belongs to a [`ThingInstance`].
    #[inline]
    #[must_use]
    pub fn is_thing(&self, identifier: Id) -> bool { self.innards.is_thing(identifier) }

    /// Returns a reference to the [`ThingInstance`] with [`Id`] `identifier`.
    #[inline]
    pub fn thing(&self, identifier: Id) -> &ThingInstance { self.innards.thing(identifier) }

    /// Returns a [`ThingMut`] wrapper to the [`ThingInstance`] with [`Id`] `identifier`.
    #[inline]
    pub fn thing_mut(&mut self, identifier: Id) -> ThingMut<'_>
    {
        self.innards.thing_mut(&mut self.quad_trees, identifier)
    }

    /// Returns the amount of [`ThingInstance`] in the map.
    #[inline]
    #[must_use]
    pub fn things_amount(&self) -> usize { self.innards.things.len() }

    /// Returns an iterator to all [`ThingInstance`]s in the map.
    #[inline]
    pub fn things(&self) -> impl Iterator<Item = &ThingInstance> { self.innards.things.values() }

    /// Returns the amount of [`ThingInstance`]s.
    #[inline]
    pub fn selected_things_amount(&self) -> usize { self.innards.selected_things_amount() }

    /// Whether any [`ThingInstance`] is currently selected.
    #[inline]
    #[must_use]
    pub fn any_selected_things(&self) -> bool { self.selected_things_amount() != 0 }

    /// Returns the [`Id`]s of the selected [`ThingInstance`]s.
    #[inline]
    pub fn selected_things_ids(&self) -> impl Iterator<Item = &Id>
    {
        self.innards.selected_things.iter()
    }

    /// Returns an iterator to the selected [`ThingInstance`]s.
    #[inline]
    pub fn selected_things(&self) -> impl Iterator<Item = &ThingInstance>
    {
        self.selected_things_ids().map(|id| self.thing(*id))
    }

    /// Returns an iterator to the [`ThingMut`]s wrapping the selected [`ThingInstance`]s.
    #[inline]
    pub fn selected_things_mut(&mut self) -> impl Iterator<Item = ThingMut<'_>>
    {
        self.auxiliary.replace_values(&self.innards.selected_things);
        SelectedThingsMut::new(&mut self.innards, &mut self.quad_trees, &self.auxiliary)
    }

    /// Spawns a new [`ThingInstance`] with id [`identifier`].
    #[inline]
    pub fn spawn_thing_from_parts(&mut self, identifier: Id, data: ThingInstanceData)
    {
        self.innards.insert_thing(
            ThingInstance::from_parts(identifier, data),
            &mut self.quad_trees,
            true
        );
    }

    /// Spawns a selected [`ThingInstance`] from the selected [`Thing`]. Returns its [`Id`].
    #[inline]
    pub fn spawn_selected_thing(
        &mut self,
        bundle: &ToolUpdateBundle,
        edits_history: &mut EditsHistory,
        settings: &mut ToolsSettings
    ) -> Id
    {
        let id = self.innards.new_id();

        self.innards.draw_thing(
            bundle.things_catalog.thing_instance(
                id,
                bundle.things_catalog.selected_thing().id(),
                settings.thing_pivot.spawn_pos(
                    bundle.things_catalog.selected_thing(),
                    bundle.cursor.world_snapped()
                ),
                bundle.things_default_properties
            ),
            &mut self.quad_trees,
            edits_history
        );

        id
    }

    /// Despawns the drawn [`ThingInstance`]s with [`Id`]s contained in `drawn_things`.
    #[inline]
    pub fn despawn_drawn_things(&mut self, drawn_things: &mut Ids, edits_history: &mut EditsHistory)
    {
        for id in &*drawn_things
        {
            let thing = self.innards.remove_thing(&mut self.quad_trees, *id);
            edits_history.drawn_thing_despawn(*id, thing.data().clone());
        }

        drawn_things.clear();
    }

    /// Returns a [`ThingsIter`] returning the [`ThingInstance`]s near `cursor_pos`. If
    /// `camera_scale` contains a value it returns the ones inside the cursor highlight.
    #[inline]
    pub fn things_at_pos(
        &self,
        cursor_pos: Vec2,
        camera_scale: impl Into<Option<f32>>
    ) -> ThingsIter<'_>
    {
        ThingsIter::new(self, self.quad_trees.things_at_pos(cursor_pos, camera_scale.into()))
    }

    /// Returns a [`SelectedThingsIter`] returning the selected [`ThingInstance`]s at the cursor
    /// pos, or near it if `camera_scale` contains a value.
    #[inline]
    pub fn selected_things_at_pos(
        &self,
        cursor_pos: Vec2,
        camera_scale: impl Into<Option<f32>>
    ) -> SelectedThingsIter<'_>
    {
        SelectedThingsIter::new(
            self,
            self.quad_trees.things_at_pos(cursor_pos, camera_scale.into())
        )
    }

    /// Returns a [`ThingsIter`] to the visible [`ThingInstance`]s.
    #[inline]
    pub fn visible_things(&self, window: &Window, camera: &Transform, grid: Grid)
        -> ThingsIter<'_>
    {
        ThingsIter::new(self, self.quad_trees.visible_things(camera, window, grid))
    }

    /// Remove the [`ThingInstance`] with [`Id`] `identifier` from the map.
    #[inline]
    pub fn remove_thing(&mut self, identifier: Id) -> ThingInstance
    {
        self.innards.remove_thing(&mut self.quad_trees, identifier)
    }

    /// Concludes the texture reloading process.
    #[inline]
    pub fn finish_things_reload(&mut self, things_catalog: &ThingsCatalog)
    {
        self.auxiliary.replace_values(self.innards.things.keys());
        let error = things_catalog.error();

        for id in &self.auxiliary
        {
            let mut instance = self.innards.thing_mut(&mut self.quad_trees, *id);
            let thing = continue_if_none!(things_catalog.thing(instance.thing()));

            if !instance.check_thing_change(thing)
            {
                _ = instance.set_thing(error);
            }
        }
    }

    //==============================================================
    // Moving

    /// Whether the brush with [`Id`] `identifier` is moving.
    #[inline]
    #[must_use]
    pub fn is_moving(&self, identifier: Id) -> bool { self.innards.moving.contains(&identifier) }

    /// Whether the brush with [`Id`] `identifier` is moving and selected.
    #[inline]
    #[must_use]
    pub fn is_selected_moving(&self, identifier: Id) -> bool
    {
        self.innards.selected_moving.contains(&identifier)
    }

    /// Whether there are any entities that don't have a [`Path`] but could have one.
    #[inline]
    #[must_use]
    pub fn any_selected_possible_moving(&self) -> bool
    {
        !self.innards.selected_possible_moving.is_empty()
    }

    /// Returns an iterator to the [`Id`]s of the selected moving brushes.
    #[inline]
    pub fn selected_moving_ids(&self) -> impl Iterator<Item = &Id>
    {
        self.innards.selected_moving.iter()
    }

    /// Returns the amount of selected moving brushes.
    #[inline]
    #[must_use]
    pub fn selected_moving_amount(&self) -> usize { self.innards.selected_moving.len() }

    /// Returns an iterator to the moving selected brushes.
    #[inline]
    pub fn selected_moving(&self) -> impl Iterator<Item = &dyn Moving>
    {
        self.innards.selected_moving.iter().map(|id| self.moving(*id))
    }

    /// Returns an iterator to the moving selected brushes wrapped in [`BrushMut`]s.
    #[inline]
    pub fn selected_movings_mut(&mut self) -> impl Iterator<Item = MovingMut<'_>>
    {
        self.auxiliary.replace_values(&self.innards.selected_moving);
        SelectedMovingsMut::new(&mut self.innards, &mut self.quad_trees, &self.auxiliary)
    }

    /// Returns all the [`MovementSimulator`] of the entities with a [`Path`].
    #[inline]
    pub fn movement_simulators(&self) -> HvVec<MovementSimulator>
    {
        hv_vec![collect; self.innards.moving.iter()
            .map(|id| self.moving(*id).movement_simulator())
        ]
    }

    /// Returns a vector containing the [`MovingSimulator`]s of the moving brushes for the map
    /// preview.
    #[inline]
    pub fn selected_movement_simulators(&self) -> HvVec<MovementSimulator>
    {
        hv_vec![collect; self
            .selected_moving_ids()
            .map(|id| self.moving(*id).movement_simulator())
        ]
    }

    /// Returns a reference to the entity with id `identifier` as a trait object which implements
    /// the [`Moving`] trait.
    #[inline]
    pub fn moving(&self, identifier: Id) -> &dyn Moving { self.innards.moving(identifier) }

    /// Returns a [`MovingMut`] wrapping the entity with id `identifier`.
    #[inline]
    pub fn moving_mut(&mut self, identifier: Id) -> MovingMut<'_>
    {
        self.innards.moving_mut(&mut self.quad_trees, identifier)
    }

    /// Returns a [`SelectedMovingsIter`] returning an iterator to the selected entities with
    /// [`Path`]s.
    #[inline]
    pub fn selected_movings_at_pos(
        &self,
        cursor_pos: Vec2,
        camera_scale: f32
    ) -> SelectedMovingsIter<'_>
    {
        SelectedMovingsIter::new(self, self.quad_trees.paths_at_pos(cursor_pos, camera_scale))
    }

    /// Returns a [`MovingsIter`] returning an iterator to the entities with visible [`Path`]s.
    #[inline]
    pub fn visible_paths(&self, window: &Window, camera: &Transform, grid: Grid)
        -> MovingsIter<'_>
    {
        MovingsIter::new(self, self.quad_trees.visible_paths(camera, window, grid))
    }

    //==============================================================
    // Draw

    /// Returns the [`Animators`] for the map preview.
    #[inline]
    pub fn texture_animators(&self, drawing_resources: &DrawingResources) -> Animators
    {
        Animators::new(drawing_resources, self.innards.textured.iter().map(|id| self.brush(*id)))
    }

    /// Draws the UI error highlight.
    #[inline]
    pub fn draw_error_highlight(&mut self, bundle: &mut DrawBundle)
    {
        let error = return_if_none!(self.innards.error_highlight.draw(bundle));

        if self.innards.is_thing(error)
        {
            bundle.drawer.polygon_with_solid_color(
                self.thing(error).hull().rectangle().into_iter(),
                Color::ErrorHighlight
            );
            return;
        }

        self.brush(error)
            .draw_wih_solid_color(&mut bundle.drawer, Color::ErrorHighlight);
    }

    #[cfg(feature = "debug")]
    /// Draws the quad tree debug lines.
    #[inline]
    pub fn draw_debug_lines(
        &self,
        gizmos: &mut bevy::prelude::Gizmos,
        viewport: &Hull,
        camera_scale: f32
    )
    {
        self.quad_trees.draw(gizmos, viewport, camera_scale);
    }
}

//=======================================================================//

/// A wrapper for all the brushes in the map.
#[derive(Clone, Copy)]
pub(in crate::map) struct Brushes<'a>(&'a HvHashMap<Id, Brush>);

impl<'a> Brushes<'a>
{
    /// Returns the brush with [`Id`] `identifier`.
    /// # Panics
    /// Panics if the brush does not exist.
    #[inline]
    pub fn get(&self, identifier: Id) -> &Brush { self.0.get(&identifier).unwrap() }

    /// Returns an iterator to the brushes.
    #[inline]
    pub fn iter(&self) -> impl Iterator<Item = &Brush> { self.0.values() }
}

//=======================================================================//

/// A wrapper for a brush that automatically updates certain [`EntitiesManager`] values when
/// it's dropped.
#[must_use]
pub(in crate::map) struct BrushMut<'a>
{
    /// A mutable reference to the [`EntitiesManager`] core.
    manager:           &'a mut Innards,
    /// A mutable reference to the [`QuadTree`]s.
    quad_trees:        &'a mut Trees,
    /// The [`Id`] of the brush.
    id:                Id,
    /// The [`Hull`] of the brush at the moment the struct was created.
    hull:              Hull,
    /// The center of the brush at the moment the struct was created.
    center:            Vec2,
    /// The [`Hull`] of the [`Path`] of the brush, if any, at the moment the struct was
    /// created.
    path_hull:         Option<Hull>,
    /// The [`Hull`] of the sprite and sprite highlight of the brush, if any, at the moment the
    /// struct was created.
    sprite_hull:       Option<Hull>,
    /// The amount of selected vertexes of the brush at the moment the struct was created.
    selected_vertexes: bool
}

impl<'a> Deref for BrushMut<'a>
{
    type Target = Brush;

    #[inline]
    #[must_use]
    fn deref(&self) -> &Self::Target { self.manager.brush(self.id) }
}

impl<'a> DerefMut for BrushMut<'a>
{
    #[inline]
    #[must_use]
    fn deref_mut(&mut self) -> &mut Self::Target { self.manager.brushes.get_mut(&self.id).unwrap() }
}

impl<'a> Drop for BrushMut<'a>
{
    #[inline]
    fn drop(&mut self)
    {
        let brush = unsafe {
            std::ptr::from_mut(self.manager.brushes.get_mut(&self.id).unwrap())
                .as_mut()
                .unwrap()
        };

        /// Updates the quad trees storing the brush's hulls.
        macro_rules! update_quad_tree {
            ($(($name:ident, $func:ident $(, $schedule:block)?)),+) => { paste::paste! { $(
                match (&self.[< $name _hull >], brush.$func())
                {
                    (None, None) => (),
                    (None, Some(_)) =>
                    {
                        self.quad_trees.[< insert_ $name _hull >](brush);
                    },
                    (Some(hull), None) =>
                    {
                        self.quad_trees.[< remove_ $name _hull >](brush, hull);
                    },
                    (Some(prev_hull), Some(hull)) =>
                    {
                        if !prev_hull.around_equal_narrow(&hull)
                        {
                            $($schedule)?
                            self.quad_trees.[< replace_ $name _hull >](brush, &hull, prev_hull);
                        }
                    }
                };
            )+ }};
        }

        let new_hull = brush.hull();

        if !self.hull.around_equal_narrow(&new_hull)
        {
            self.manager.outline_update = true;
            self.quad_trees.replace_brush_hull(self.id, &new_hull, &self.hull);
        }

        // Has or had selected vertexes and now it doesn't.
        if brush.has_selected_vertexes() || self.selected_vertexes
        {
            self.manager.selected_vertexes_update.insert(self.id);
        }

        if !self.center.around_equal_narrow(&brush.center())
        {
            if brush.has_anchors()
            {
                self.manager.replace_anchors_hull(self.quad_trees, self.id);
            }
            else if let Some(id) = brush.anchored()
            {
                self.manager.replace_anchors_hull(self.quad_trees, id);
            }
        }

        update_quad_tree!(
            (path, path_hull),
            (sprite, sprite_and_anchor_hull, {
                self.manager.outline_update = true;
            })
        );

        if brush.was_texture_edited()
        {
            self.manager.overall_texture_update = true;
        }
    }
}

impl<'a> EntityId for BrushMut<'a>
{
    #[inline]
    fn id(&self) -> Id { self.deref().id() }

    #[inline]
    fn id_as_ref(&self) -> &Id { self.deref().id_as_ref() }
}

impl<'a> BrushMut<'a>
{
    /// Generates a new [`BrushMut`].
    #[inline]
    fn new(manager: &'a mut Innards, quad_trees: &'a mut Trees, identifier: Id) -> Self
    {
        let brush = manager.brush(identifier);
        let hull = brush.hull();
        let center = brush.center();
        let path_hull = brush.path_hull();
        let sprite_hull = brush.sprite_and_anchor_hull();
        let selected_vertexes = brush.has_selected_vertexes();

        Self {
            manager,
            quad_trees,
            id: identifier,
            hull,
            center,
            path_hull,
            sprite_hull,
            selected_vertexes
        }
    }
}

//=======================================================================//

/// A wrapper for a [`ThingInstance`] that automatically updates certain [`EntitiesManager`] values
/// when it's dropped.
#[must_use]
pub(in crate::map) struct ThingMut<'a>
{
    /// A mutable reference to the core of the [`EntitiesManager`].
    manager:    &'a mut Innards,
    /// A mutable reference to the [`QuadTree`]s.
    quad_trees: &'a mut Trees,
    /// The [`Id`] of the [`ThingInstance`].
    id:         Id,
    /// The [`Hull`] of the [`ThingInstance`] at the moment the struct was created.
    hull:       Hull,
    /// The [`Hull`] of the [`Path`] of the [`ThingInstance`] at the moment the struct was created,
    /// if any.
    path_hull:  Option<Hull>
}

impl<'a> Deref for ThingMut<'a>
{
    type Target = ThingInstance;

    #[inline]
    #[must_use]
    fn deref(&self) -> &Self::Target { self.manager.thing(self.id) }
}

impl<'a> DerefMut for ThingMut<'a>
{
    #[inline]
    #[must_use]
    fn deref_mut(&mut self) -> &mut Self::Target { self.manager.things.get_mut(&self.id).unwrap() }
}

impl<'a> Drop for ThingMut<'a>
{
    #[inline]
    fn drop(&mut self)
    {
        let thing = self.manager.things.get_mut(&self.id).unwrap();
        self.quad_trees.replace_thing_hull(thing, &self.hull);

        match (&self.path_hull, thing.path_hull())
        {
            (None, None) => (),
            (None, Some(_)) => self.quad_trees.insert_path_hull(thing),
            (Some(hull), None) => self.quad_trees.remove_path_hull(thing, hull),
            (Some(previous_hull), Some(current_hull)) =>
            {
                if !current_hull.around_equal_narrow(previous_hull)
                {
                    self.quad_trees.replace_path_hull(thing, &current_hull, previous_hull);
                }
            }
        };
    }
}

impl<'a> EntityId for ThingMut<'a>
{
    #[inline]
    fn id(&self) -> Id { self.deref().id() }

    #[inline]
    fn id_as_ref(&self) -> &Id { self.deref().id_as_ref() }
}

impl<'a> ThingMut<'a>
{
    /// Returns a new [`ThingMut`].
    #[inline]
    fn new(manager: &'a mut Innards, quad_trees: &'a mut Trees, identifier: Id) -> Self
    {
        let thing = manager.thing(identifier);
        let hull = thing.hull();
        let path_hull = thing.path_hull();

        Self {
            manager,
            quad_trees,
            id: identifier,
            hull,
            path_hull
        }
    }
}

//=======================================================================//

/// A wrapper for an entity that implements the [`EditPath`] trait.
#[must_use]
pub(in crate::map) enum MovingMut<'a>
{
    /// A brush.
    Brush(BrushMut<'a>),
    /// A [`ThingInstance`].
    Thing(ThingMut<'a>)
}

impl<'a> Deref for MovingMut<'a>
{
    type Target = dyn EditPath;

    #[inline]
    #[must_use]
    fn deref(&self) -> &Self::Target
    {
        match self
        {
            MovingMut::Brush(e) => &**e as &dyn EditPath,
            MovingMut::Thing(e) => &**e as &dyn EditPath
        }
    }
}

impl<'a> DerefMut for MovingMut<'a>
{
    #[inline]
    #[must_use]
    fn deref_mut(&mut self) -> &mut Self::Target
    {
        match self
        {
            MovingMut::Brush(e) => &mut **e as &mut dyn EditPath,
            MovingMut::Thing(e) => &mut **e as &mut dyn EditPath
        }
    }
}

impl<'a> EntityId for MovingMut<'a>
{
    #[inline]
    fn id(&self) -> Id { *self.id_as_ref() }

    #[inline]
    fn id_as_ref(&self) -> &Id
    {
        match self
        {
            MovingMut::Brush(e) => e.id_as_ref(),
            MovingMut::Thing(e) => e.id_as_ref()
        }
    }
}

impl<'a> EntityCenter for MovingMut<'a>
{
    #[inline]
    fn center(&self) -> Vec2
    {
        match self
        {
            MovingMut::Brush(e) => e.center(),
            MovingMut::Thing(e) => e.center()
        }
    }
}

impl<'a> MovingMut<'a>
{
    /// Returns a new [`MovingMut`].
    #[inline]
    pub(in crate::map::editor::state::manager) fn new(
        manager: &'a mut Innards,
        quad_trees: &'a mut Trees,
        identifier: Id
    ) -> Self
    {
        if manager.is_thing(identifier)
        {
            return Self::Thing(ThingMut::new(manager, quad_trees, identifier));
        }

        Self::Brush(BrushMut::new(manager, quad_trees, identifier))
    }
}<|MERGE_RESOLUTION|>--- conflicted
+++ resolved
@@ -1681,13 +1681,8 @@
     //==============================================================
     // General
 
-<<<<<<< HEAD
-    /// Whether the entities properties have been refactored on file load.
-    #[inline(always)]
-=======
     /// Whever the entities properties have been refactored on file load.
     #[inline]
->>>>>>> b52fb32c
     #[must_use]
     pub const fn refactored_properties(&self) -> bool { self.innards.refactored_properties }
 
